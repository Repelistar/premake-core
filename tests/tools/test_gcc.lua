--
-- tests/test_gcc.lua
-- Automated test suite for the GCC toolset interface.
-- Copyright (c) 2009-2013 Jason Perkins and the Premake project
--

	local p = premake
	local suite = test.declare("tools_gcc")

	local gcc = p.tools.gcc
	local project = p.project


--
-- Setup/teardown
--

	local wks, prj, cfg

	function suite.setup()
		wks, prj = test.createWorkspace()
		system "Linux"
	end

	local function prepare()
		cfg = test.getconfig(prj, "Debug")
	end


--
-- Check the selection of tools based on the target system.
--

	function suite.tools_onDefaults()
		prepare()
		test.isnil(gcc.gettoolname(cfg, "cc"))
		test.isnil(gcc.gettoolname(cfg, "cxx"))
		test.isnil(gcc.gettoolname(cfg, "ar"))
		test.isequal("windres", gcc.gettoolname(cfg, "rc"))
	end

	function suite.tools_withPrefix()
		gccprefix "test-prefix-"
		prepare()
		test.isequal("test-prefix-gcc", gcc.gettoolname(cfg, "cc"))
		test.isequal("test-prefix-g++", gcc.gettoolname(cfg, "cxx"))
		test.isequal("test-prefix-ar", gcc.gettoolname(cfg, "ar"))
		test.isequal("test-prefix-windres", gcc.gettoolname(cfg, "rc"))
	end


--
-- By default, the -MMD -MP are used to generate dependencies.
--

	function suite.cppflags_defaultWithMMD()
		prepare()
		test.contains({"-MMD", "-MP"}, gcc.getcppflags(cfg))
	end


--
-- Haiku OS doesn't support the -MP flag yet (that's weird, isn't it?)
--

	function suite.cppflagsExcludeMP_onHaiku()
		system "Haiku"
		prepare()
		test.excludes({ "-MP" }, gcc.getcppflags(cfg))
	end


--
-- Check the translation of CFLAGS.
--

	function suite.cflags_onExtraWarnings()
		warnings "extra"
		prepare()
		test.contains({ "-Wall -Wextra" }, gcc.getcflags(cfg))
	end

	function suite.cflags_onHighWarnings()
		warnings "high"
		prepare()
		test.contains({ "-Wall" }, gcc.getcflags(cfg))
	end

	function suite.cflags_onFatalWarnings()
		flags { "FatalWarnings" }
		prepare()
		test.contains({ "-Werror" }, gcc.getcflags(cfg))
	end

	function suite.cflags_onSpecificWarnings()
		enablewarnings { "enable" }
		disablewarnings { "disable" }
		fatalwarnings { "fatal" }
		prepare()
		test.contains({ "-Wenable", "-Wno-disable", "-Werror=fatal" }, gcc.getcflags(cfg))
	end

	function suite.cflags_onFloastFast()
		floatingpoint "Fast"
		prepare()
		test.contains({ "-ffast-math" }, gcc.getcflags(cfg))
	end

	function suite.cflags_onFloastStrict()
		floatingpoint "Strict"
		prepare()
		test.contains({ "-ffloat-store" }, gcc.getcflags(cfg))
	end

	function suite.cflags_onNoWarnings()
		warnings "Off"
		prepare()
		test.contains({ "-w" }, gcc.getcflags(cfg))
	end

	function suite.cflags_onSSE()
		vectorextensions "SSE"
		prepare()
		test.contains({ "-msse" }, gcc.getcflags(cfg))
	end

	function suite.cflags_onSSE2()
		vectorextensions "SSE2"
		prepare()
		test.contains({ "-msse2" }, gcc.getcflags(cfg))
	end

	function suite.cflags_onAVX()
		vectorextensions "AVX"
		prepare()
		test.contains({ "-mavx" }, gcc.getcflags(cfg))
	end

	function suite.cflags_onAVX2()
		vectorextensions "AVX2"
		prepare()
		test.contains({ "-mavx2" }, gcc.getcflags(cfg))
	end

	function suite.cflags_onMOVBE()
		isaextensions "MOVBE"
		prepare()
		test.contains({ "-mmovbe" }, gcc.getcflags(cfg))
	end

	function suite.cflags_onPOPCNT()
		isaextensions "POPCNT"
		prepare()
		test.contains({ "-mpopcnt" }, gcc.getcflags(cfg))
	end

	function suite.cflags_onPCLMUL()
		isaextensions "PCLMUL"
		prepare()
		test.contains({ "-mpclmul" }, gcc.getcflags(cfg))
	end

	function suite.cflags_onLZCNT()
		isaextensions "LZCNT"
		prepare()
		test.contains({ "-mlzcnt" }, gcc.getcflags(cfg))
	end

	function suite.cflags_onBMI()
		isaextensions "BMI"
		prepare()
		test.contains({ "-mbmi" }, gcc.getcflags(cfg))
	end

	function suite.cflags_onBMI2()
		isaextensions "BMI2"
		prepare()
		test.contains({ "-mbmi2" }, gcc.getcflags(cfg))
	end

	function suite.cflags_onF16C()
		isaextensions "F16C"
		prepare()
		test.contains({ "-mf16c" }, gcc.getcflags(cfg))
	end

	function suite.cflags_onAES()
		isaextensions "AES"
		prepare()
		test.contains({ "-maes" }, gcc.getcflags(cfg))
	end

	function suite.cflags_onFMA()
		isaextensions "FMA"
		prepare()
		test.contains({ "-mfma" }, gcc.getcflags(cfg))
	end

	function suite.cflags_onFMA4()
		isaextensions "FMA4"
		prepare()
		test.contains({ "-mfma4" }, gcc.getcflags(cfg))
	end

	function suite.cflags_onRDRND()
		isaextensions "RDRND"
		prepare()
		test.contains({ "-mrdrnd" }, gcc.getcflags(cfg))
	end

	function suite.cflags_onMultipleISA()
		isaextensions {
			"RDRND",
			"FMA4"
		}
		prepare()
		test.contains({ "-mrdrnd", "-mfma4" }, gcc.getcflags(cfg))
	end

	function suite.cflags_onAdditionalISA()
		isaextensions "RDRND"
		isaextensions "FMA4"
		prepare()
		test.contains({ "-mrdrnd", "-mfma4" }, gcc.getcflags(cfg))
	end

--
-- Check the defines and undefines.
--

	function suite.defines()
		defines "DEF"
		prepare()
		test.contains({ "-DDEF" }, gcc.getdefines(cfg.defines))
	end

	function suite.undefines()
		undefines "UNDEF"
		prepare()
		test.contains({ "-UUNDEF" }, gcc.getundefines(cfg.undefines))
	end


--
-- Check the optimization flags.
--

	function suite.cflags_onNoOptimize()
		optimize "Off"
		prepare()
		test.contains({ "-O0" }, gcc.getcflags(cfg))
	end

	function suite.cflags_onOptimize()
		optimize "On"
		prepare()
		test.contains({ "-O2" }, gcc.getcflags(cfg))
	end

	function suite.cflags_onOptimizeSize()
		optimize "Size"
		prepare()
		test.contains({ "-Os" }, gcc.getcflags(cfg))
	end

	function suite.cflags_onOptimizeSpeed()
		optimize "Speed"
		prepare()
		test.contains({ "-O3" }, gcc.getcflags(cfg))
	end

	function suite.cflags_onOptimizeFull()
		optimize "Full"
		prepare()
		test.contains({ "-O3" }, gcc.getcflags(cfg))
	end

	function suite.cflags_onOptimizeDebug()
		optimize "Debug"
		prepare()
		test.contains({ "-Og" }, gcc.getcflags(cfg))
	end


--
-- Check the translation of symbols.
--

	function suite.cflags_onDefaultSymbols()
		prepare()
		test.excludes({ "-g" }, gcc.getcflags(cfg))
	end

	function suite.cflags_onNoSymbols()
		symbols "Off"
		prepare()
		test.excludes({ "-g" }, gcc.getcflags(cfg))
	end

	function suite.cflags_onSymbols()
		symbols "On"
		prepare()
		test.contains({ "-g" }, gcc.getcflags(cfg))
	end


--
-- Check the translation of CXXFLAGS.
--

	function suite.cflags_onNoExceptions()
		exceptionhandling "Off"
		prepare()
		test.contains({ "-fno-exceptions" }, gcc.getcxxflags(cfg))
	end

	function suite.cflags_onNoBufferSecurityCheck()
		flags { "NoBufferSecurityCheck" }
		prepare()
		test.contains({ "-fno-stack-protector" }, gcc.getcxxflags(cfg))
	end

--
-- Check the basic translation of LDFLAGS for a Posix system.
--

	function suite.ldflags_onNoSymbols()
		prepare()
		test.contains({ "-s" }, gcc.getldflags(cfg))
	end

	function suite.ldflags_onSymbols()
		symbols "On"
		prepare()
		test.excludes("-s", gcc.getldflags(cfg))
	end

	function suite.ldflags_onSharedLib()
		kind "SharedLib"
		prepare()
		test.contains({ "-shared" }, gcc.getldflags(cfg))
	end

--
-- Check Mac OS X variants on LDFLAGS.
--

	function suite.ldflags_onMacOSXBundle()
		system "MacOSX"
		kind "SharedLib"
		sharedlibtype "OSXBundle"
		prepare()
		test.contains({ "-Wl,-x", "-bundle" }, gcc.getldflags(cfg))
	end

	function suite.ldflags_onMacOSXFramework()
		system "MacOSX"
		kind "SharedLib"
		sharedlibtype "OSXFramework"
		prepare()
		test.contains({ "-Wl,-x", "-framework" }, gcc.getldflags(cfg))
	end

	function suite.ldflags_onMacOSXNoSymbols()
		system "MacOSX"
		prepare()
		test.contains({ "-Wl,-x" }, gcc.getldflags(cfg))
	end

	function suite.ldflags_onMacOSXSharedLib()
		system "MacOSX"
		kind "SharedLib"
		prepare()
		test.contains({ "-dynamiclib" }, gcc.getldflags(cfg))
	end


--
-- Check Windows variants on LDFLAGS.
--

	function suite.ldflags_onWindowsharedLib()
		system "Windows"
		kind "SharedLib"
		prepare()
		test.contains({ "-shared", '-Wl,--out-implib="bin/Debug/MyProject.lib"' }, gcc.getldflags(cfg))
	end

	function suite.ldflags_onWindowsApp()
		system "Windows"
		kind "WindowedApp"
		prepare()
		test.contains({ "-mwindows" }, gcc.getldflags(cfg))
	end



--
-- Make sure system or architecture flags are added properly.
--

	function suite.cflags_onX86()
		architecture "x86"
		prepare()
		test.contains({ "-m32" }, gcc.getcflags(cfg))
	end

	function suite.ldflags_onX86()
		architecture "x86"
		prepare()
		test.contains({ "-m32" }, gcc.getldflags(cfg))
	end

	function suite.cflags_onX86_64()
		architecture "x86_64"
		prepare()
		test.contains({ "-m64" }, gcc.getcflags(cfg))
	end

	function suite.ldflags_onX86_64()
		architecture "x86_64"
		prepare()
		test.contains({ "-m64" }, gcc.getldflags(cfg))
	end


--
-- Non-Windows shared libraries should marked as position independent.
--

	function suite.cflags_onWindowsSharedLib()
		system "MacOSX"
		kind "SharedLib"
		prepare()
		test.contains({ "-fPIC" }, gcc.getcflags(cfg))
	end


--
-- Check the formatting of linked system libraries.
--

	function suite.links_onSystemLibs()
		links { "fs_stub", "net_stub" }
		prepare()
		test.contains({ "-lfs_stub", "-lnet_stub" }, gcc.getlinks(cfg))
	end

	function suite.links_onFramework()
		links { "Cocoa.framework" }
		prepare()
		test.contains({ "-framework Cocoa" }, {table.implode (gcc.getlinks(cfg), '', '', ' ')})
	end

	function suite.links_onSystemLibs_onWindows()
		system "windows"
		links { "ole32" }
		prepare()
		test.contains({ "-lole32" }, gcc.getlinks(cfg))
	end


--
-- When linking to a static sibling library, the relative path to the library
-- should be used instead of the "-l" flag. This prevents linking against a
-- shared library of the same name, should one be present.
--

	function suite.links_onStaticSiblingLibrary()
		links { "MyProject2" }

		test.createproject(wks)
		system "Linux"
		kind "StaticLib"
		targetdir "lib"

		prepare()
		test.isequal({ "lib/libMyProject2.a" }, gcc.getlinks(cfg))
	end


--
-- Use the -lname format when linking to sibling shared libraries.
--

	function suite.links_onSharedSiblingLibrary()
		links { "MyProject2" }

		test.createproject(wks)
		system "Linux"
		kind "SharedLib"
		targetdir "lib"

		prepare()
		test.isequal({ "lib/libMyProject2.so" }, gcc.getlinks(cfg))
	end


--
-- When linking object files, leave off the "-l".
--

	function suite.links_onObjectFile()
		links { "generated.o" }
		prepare()
		test.isequal({ "generated.o" }, gcc.getlinks(cfg))
	end


--
-- If the object file is referenced with a path, it should be
-- made relative to the project.
--

	function suite.links_onObjectFileOutsideProject()
		location "MyProject"
		links { "obj/Debug/generated.o" }
		prepare()
		test.isequal({ "../obj/Debug/generated.o" }, gcc.getlinks(cfg))
	end


--
-- Make sure shell variables are kept intact for object file paths.
--

	function suite.links_onObjectFileWithShellVar()
		location "MyProject"
		links { "$(IntDir)/generated.o" }
		prepare()
		test.isequal({ "$(IntDir)/generated.o" }, gcc.getlinks(cfg))
	end


--
-- Include directories should be made project relative.
--

	function suite.includeDirsAreRelative()
		includedirs { "../include", "src/include" }
		prepare()
		test.isequal({ '-I../include', '-Isrc/include' }, gcc.getincludedirs(cfg, cfg.includedirs))
	end


--
-- Check handling of forced includes.
--

	function suite.forcedIncludeFiles()
		forceincludes { "stdafx.h", "include/sys.h" }
		prepare()
		test.isequal({'-include stdafx.h', '-include include/sys.h'}, gcc.getforceincludes(cfg))
	end


--
-- Include directories containing spaces (or which could contain spaces)
-- should be wrapped in quotes.
--

	function suite.includeDirs_onSpaces()
		includedirs { "include files" }
		prepare()
		test.isequal({ '-I"include files"' }, gcc.getincludedirs(cfg, cfg.includedirs))
	end

	function suite.includeDirs_onEnvVars()
		includedirs { "$(IntDir)/includes" }
		prepare()
		test.isequal({ '-I"$(IntDir)/includes"' }, gcc.getincludedirs(cfg, cfg.includedirs))
	end



--
-- Check handling of strict aliasing flags.
--

	function suite.cflags_onNoStrictAliasing()
		strictaliasing "Off"
		prepare()
		test.contains("-fno-strict-aliasing", gcc.getcflags(cfg))
	end

	function suite.cflags_onLevel1Aliasing()
		strictaliasing "Level1"
		prepare()
		test.contains({ "-fstrict-aliasing", "-Wstrict-aliasing=1" }, gcc.getcflags(cfg))
	end

	function suite.cflags_onLevel2Aliasing()
		strictaliasing "Level2"
		prepare()
		test.contains({ "-fstrict-aliasing", "-Wstrict-aliasing=2" }, gcc.getcflags(cfg))
	end

	function suite.cflags_onLevel3Aliasing()
		strictaliasing "Level3"
		prepare()
		test.contains({ "-fstrict-aliasing", "-Wstrict-aliasing=3" }, gcc.getcflags(cfg))
	end


--
-- Check handling of system search paths.
--

	function suite.includeDirs_onSysIncludeDirs()
		sysincludedirs { "/usr/local/include" }
		prepare()
		test.contains("-isystem /usr/local/include", gcc.getincludedirs(cfg, cfg.includedirs, cfg.sysincludedirs))
	end

	function suite.libDirs_onSysLibDirs()
		syslibdirs { "/usr/local/lib" }
		prepare()
		test.contains("-L/usr/local/lib", gcc.getLibraryDirectories(cfg))
	end


--
-- Check handling of link time optimization flag.
--

	function suite.cflags_onLinkTimeOptimization()
		flags "LinkTimeOptimization"
		prepare()
		test.contains("-flto", gcc.getcflags(cfg))
	end

	function suite.ldflags_onLinkTimeOptimization()
		flags "LinkTimeOptimization"
		prepare()
		test.contains("-flto", gcc.getldflags(cfg))
	end


--
-- Check link mode preference for system libraries.
--
	function suite.linksModePreference_onAllStatic()
		links { "fs_stub:static", "net_stub:static" }
		prepare()
		test.contains({ "-Wl,-Bstatic", "-lfs_stub", "-Wl,-Bdynamic", "-lnet_stub"}, gcc.getlinks(cfg))
	end

	function suite.linksModePreference_onStaticAndShared()
		links { "fs_stub:static", "net_stub" }
		prepare()
		test.contains({ "-Wl,-Bstatic", "-lfs_stub", "-Wl,-Bdynamic", "-lnet_stub"}, gcc.getlinks(cfg))
	end

	function suite.linksModePreference_onAllShared()
		links { "fs_stub:shared", "net_stub:shared" }
		prepare()
		test.excludes({ "-Wl,-Bstatic" }, gcc.getlinks(cfg))
	end


--
-- Test language flags are added properly.
--

	function suite.cflags_onCDefault()
		cdialect "Default"
		prepare()
		test.contains({ }, gcc.getcflags(cfg))
		test.contains({ }, gcc.getcxxflags(cfg))
	end

	function suite.cflags_onC89()
		cdialect "C89"
		prepare()
		test.contains({ "-std=c89" }, gcc.getcflags(cfg))
		test.contains({ }, gcc.getcxxflags(cfg))
	end

	function suite.cflags_onC90()
		cdialect "C90"
		prepare()
		test.contains({ "-std=c90" }, gcc.getcflags(cfg))
		test.contains({ }, gcc.getcxxflags(cfg))
	end

	function suite.cflags_onC99()
		cdialect "C99"
		prepare()
		test.contains({ "-std=c99" }, gcc.getcflags(cfg))
		test.contains({ }, gcc.getcxxflags(cfg))
	end

	function suite.cflags_onC11()
		cdialect "C11"
		prepare()
		test.contains({ "-std=c11" }, gcc.getcflags(cfg))
		test.contains({ }, gcc.getcxxflags(cfg))
	end

	function suite.cflags_ongnu89()
		cdialect "gnu89"
		prepare()
		test.contains({ "-std=gnu89" }, gcc.getcflags(cfg))
		test.contains({ }, gcc.getcxxflags(cfg))
	end

	function suite.cflags_ongnu90()
		cdialect "gnu90"
		prepare()
		test.contains({ "-std=gnu90" }, gcc.getcflags(cfg))
		test.contains({ }, gcc.getcxxflags(cfg))
	end

	function suite.cflags_ongnu99()
		cdialect "gnu99"
		prepare()
		test.contains({ "-std=gnu99" }, gcc.getcflags(cfg))
		test.contains({ }, gcc.getcxxflags(cfg))
	end

	function suite.cflags_ongnu11()
		cdialect "gnu11"
		prepare()
		test.contains({ "-std=gnu11" }, gcc.getcflags(cfg))
		test.contains({ }, gcc.getcxxflags(cfg))
	end

	function suite.cxxflags_onCppDefault()
		cppdialect "Default"
		prepare()
		test.contains({ }, gcc.getcxxflags(cfg))
		test.contains({ }, gcc.getcflags(cfg))
	end

	function suite.cxxflags_onCpp98()
		cppdialect "C++98"
		prepare()
		test.contains({ "-std=c++98" }, gcc.getcxxflags(cfg))
		test.contains({ }, gcc.getcflags(cfg))
	end

	function suite.cxxflags_onCpp11()
		cppdialect "C++11"
		prepare()
		test.contains({ "-std=c++11" }, gcc.getcxxflags(cfg))
		test.contains({ }, gcc.getcflags(cfg))
	end

	function suite.cxxflags_onCpp14()
		cppdialect "C++14"
		prepare()
		test.contains({ "-std=c++14" }, gcc.getcxxflags(cfg))
		test.contains({ }, gcc.getcflags(cfg))
	end

	function suite.cxxflags_onCpp17()
		cppdialect "C++17"
		prepare()
		test.contains({ "-std=c++17" }, gcc.getcxxflags(cfg))
		test.contains({ }, gcc.getcflags(cfg))
	end

	function suite.cxxflags_onCppGnu98()
		cppdialect "gnu++98"
		prepare()
		test.contains({ "-std=gnu++98" }, gcc.getcxxflags(cfg))
		test.contains({ }, gcc.getcflags(cfg))
	end

	function suite.cxxflags_onCppGnu11()
		cppdialect "gnu++11"
		prepare()
		test.contains({ "-std=gnu++11" }, gcc.getcxxflags(cfg))
		test.contains({ }, gcc.getcflags(cfg))
	end

	function suite.cxxflags_onCppGnu14()
		cppdialect "gnu++14"
		prepare()
		test.contains({ "-std=gnu++14" }, gcc.getcxxflags(cfg))
		test.contains({ }, gcc.getcflags(cfg))
	end

	function suite.cxxflags_onCppGnu17()
		cppdialect "gnu++17"
		prepare()
		test.contains({ "-std=gnu++17" }, gcc.getcxxflags(cfg))
		test.contains({ }, gcc.getcflags(cfg))
	end

--
<<<<<<< HEAD
-- Test visibility.
--

	function suite.cxxflags_onVisibilityDefault()
		visibility "Default"
		prepare()
		test.excludes({ "-fvisibility=default" }, gcc.getcflags(cfg))
		test.contains({ "-fvisibility=default" }, gcc.getcxxflags(cfg))
	end

	function suite.cxxflags_onVisibilityHidden()
		visibility "Hidden"
		prepare()
		test.excludes({ "-fvisibility=hidden", "-fvisibility-inlines-hidden" }, gcc.getcflags(cfg))
		test.contains({ "-fvisibility=hidden", "-fvisibility-inlines-hidden" }, gcc.getcxxflags(cfg))
	end

	function suite.cxxflags_onVisibilityInternal()
		visibility "Internal"
		prepare()
		test.excludes({ "-fvisibility=internal" }, gcc.getcflags(cfg))
		test.contains({ "-fvisibility=internal" }, gcc.getcxxflags(cfg))
	end

	function suite.cxxflags_onVisibilityProtected()
		visibility "Protected"
		prepare()
		test.excludes({ "-fvisibility=protected" }, gcc.getcflags(cfg))
		test.contains({ "-fvisibility=protected" }, gcc.getcxxflags(cfg))
=======
-- Test unsigned-char flags.
--

	function suite.sharedflags_onUnsignedChar()
		unsignedchar "On"

		prepare()
		test.contains({ "-funsigned-char" }, gcc.getcxxflags(cfg))
		test.contains({ "-funsigned-char" }, gcc.getcflags(cfg))
	end

	function suite.sharedflags_onNoUnsignedChar()
		unsignedchar "Off"

		prepare()
		test.contains({ "-fno-unsigned-char" }, gcc.getcxxflags(cfg))
		test.contains({ "-fno-unsigned-char" }, gcc.getcflags(cfg))
>>>>>>> dc641e5c
	end<|MERGE_RESOLUTION|>--- conflicted
+++ resolved
@@ -789,7 +789,26 @@
 	end
 
 --
-<<<<<<< HEAD
+-- Test unsigned-char flags.
+--
+
+	function suite.sharedflags_onUnsignedChar()
+		unsignedchar "On"
+
+		prepare()
+		test.contains({ "-funsigned-char" }, gcc.getcxxflags(cfg))
+		test.contains({ "-funsigned-char" }, gcc.getcflags(cfg))
+	end
+
+	function suite.sharedflags_onNoUnsignedChar()
+		unsignedchar "Off"
+
+		prepare()
+		test.contains({ "-fno-unsigned-char" }, gcc.getcxxflags(cfg))
+		test.contains({ "-fno-unsigned-char" }, gcc.getcflags(cfg))
+	end
+
+--
 -- Test visibility.
 --
 
@@ -819,23 +838,4 @@
 		prepare()
 		test.excludes({ "-fvisibility=protected" }, gcc.getcflags(cfg))
 		test.contains({ "-fvisibility=protected" }, gcc.getcxxflags(cfg))
-=======
--- Test unsigned-char flags.
---
-
-	function suite.sharedflags_onUnsignedChar()
-		unsignedchar "On"
-
-		prepare()
-		test.contains({ "-funsigned-char" }, gcc.getcxxflags(cfg))
-		test.contains({ "-funsigned-char" }, gcc.getcflags(cfg))
-	end
-
-	function suite.sharedflags_onNoUnsignedChar()
-		unsignedchar "Off"
-
-		prepare()
-		test.contains({ "-fno-unsigned-char" }, gcc.getcxxflags(cfg))
-		test.contains({ "-fno-unsigned-char" }, gcc.getcflags(cfg))
->>>>>>> dc641e5c
 	end