This file contains a list of people who've made non-trivial contributions
to Premake 5.  People who commit code to the project are encouraged to
add their names here. And many thanks to those who contributed fixes and
improvements to earlier versions of Premake (feel free to add your name
in here too)!

Original design and implementation:
  Jason Perkins <starkos@industriousone.com>

Builds and Infrastructure:
  Mihai Sebea <http://twitter.com/mihai_sebea>
    * Nightly binary packages
    * Nightly Jenkins builds and error reports

Patch contributors:
<<<<<<< HEAD
  Manu Evans <https://bitbucket.org/TurkeyMan>
    * new APIs for debugging, controlling warnings, undefining symbols
=======
  Mihai Sebea <http://twitter.com/mihai_sebea>
    * Xcode exporter fixes and improvements
>>>>>>> b41045fb
  noresources <https://bitbucket.org/noresources>
    * add library search paths argument to os.findlib()
    * return command exit code from os.outputof()<|MERGE_RESOLUTION|>--- conflicted
+++ resolved
@@ -13,13 +13,10 @@
     * Nightly Jenkins builds and error reports
 
 Patch contributors:
-<<<<<<< HEAD
   Manu Evans <https://bitbucket.org/TurkeyMan>
     * new APIs for debugging, controlling warnings, undefining symbols
-=======
   Mihai Sebea <http://twitter.com/mihai_sebea>
     * Xcode exporter fixes and improvements
->>>>>>> b41045fb
-  noresources <https://bitbucket.org/noresources>
+  Renaud Guillard <https://bitbucket.org/noresources>
     * add library search paths argument to os.findlib()
     * return command exit code from os.outputof()