-------
 4.4  (in progress)
-------
<<<<<<< HEAD
* Bug 3119793: Fixed ClCompile blocks with vs10 and PCH (Dan Dunham)
=======

>>>>>>> 1567e91f
* Patch 2963313: Enable setting .NET framework version (Justen Hyde)


-------
<<<<<<< HEAD
  4.3
=======
 4.3  (in progress)
>>>>>>> 1567e91f
-------

* CHANGED LICENSE FROM GPLv2 TO BSD
* Added Visual Studio 2010 C/C++ support (Liam Devine)
* Added Solaris support (Dean Ross-Smith)
* Added deployment and image options for Xbox360 (dvoid)
* Patch 2963313: Enable setting .NET framework version (Justen Hyde)
* Patch 2965229: Fix handling of '+' symbol in file patterns (Rachel Blum)
* Patch 2997449: Print configuration with target (ergosys)
* Patch 2997452: Suppress gmake's "nothing to be done" message (ergosys)
* Patch 3011940: Add support for MFC (JTAnderson)
* Patch 3053959: kind() crashes when called with no arguments (rjmyst3)
* Bug 2997728: Project dependencies should be case-sensitive
* Bug 3056381: Xcode project breaks on special chars
* Bug 3007101: Generating PDB in Release builds is not supported
* Bug 2971841: Gmake escaping of shell variable $(...) is broken
* Fixed handling of icons in Xcode (bitshifter)
* Added imagepath to set Xbox360 image file name (Jarod)
* Patch 3063804: Set CompileAs flag for VS200x C projects (rjmyst3)
* Implemented StaticRuntime flag for Xcode (William Burnson)
* Improved portability of Mac OS X binaries (William Burnson)
* Bug 3035545: The pattern { "./folder/*.c" } matches no files
* Bug 3034222: StaticLib projects ignore linkoptions
* Bug 3020382: GCC PCH not working
* Bug 3016050: {"../Dir/file1.c","../../Dir/file2.c"} breaks Xcode (Stephane)
* Bug 3015312: Makefiles are not quoted correctly
* Bug 3097868: Removes relative paths from vs2010 filters (Robert Konrad)
* Bug 3095274: Pre-compiled header support missing for VS2010 target
* Bug 3100062: vs2010 Runtime library selection


-------
 4.2.1
-------

* Feature 2944697: Add flag to disable Minimal Rebuild in Visual Studio
* Patch 2928029: Add EnableSSE, EnableSSE2 flags
* Patch 2936443: Expose configuration terms to scripts (Laurent Humbertclaude)
* Bug 2928775: Error loading external Lua module with require()
* Bug 2942438: Wrong runtime library linked
* Bug 2931722: pchheader handling not consistent between tools
* Bug 2958829: Files pattern matching including too many files
* Bug 2953594: includedirs / libdirs converting absolute paths to relative
* Bug 2936188: Improve handling for invalid values in lists


-----
 4.2
-----

- Feature 1526976: Add support for Apple Xcode 3
- Feature 2900623: Add targetsuffix and implibsuffix properties
- Added project kind to list of configuration filters
- Feature 2839002: Add gcc switch to improve header dependency generation (Johannes Spohr)
- Feature 2832906: Global variable (_SCRIPT) for current script path
- Feature 2905303: Enable better folder matching in file lists
- Feature 2919629: Add help target for makefiles
- Feature 2820644: Add Xbox360 deployment and image options
- Bug 2909463: Fix Xcode handling of Obj-C++ .mm files
- Bug 2903430: Using relative instead of absolute paths with $() macro
- Bug 2910691: Duplicate build options
- Bug 2910639: Nil reference on dylib project dependency
- Bug 2872066: Two test failures in 4.1.2
- Bug 2912756: dylibs missing lib prefix
- Bug 2910202: Code::Blocks building C files as C++
- Bug 2926917: Use target name for Visual Studio PDB file
- Bug 2927604: Unable to build Premake with Visual Studio
- Clean action now removes MonoDevelop .pidb files correctly
- Added os.executef()


-------
 4.1.2
-------

- Fixed ManagedExtension setting for Visual Studio
- Fixed os.match() bug for large result sets (David Raulo)
- Patch 2840052: Order problem of static link
- Patch 2802722: Floating Point Model Flags (Suigintou)
- Patch 2865333: Support for ObjC and ObjC++ sources (Johannes Spohr)
- Patch 2832852: Fix descriptions in cmd help (Sebastian Schuberth)
- Patch 2832848: Show default script name in help (Sebastian Schuberth)


-------
 4.1.1
-------

- Use libtool instead of ar for Mac OS X Universal static libraries
- Fixed Xbox 360 linker settings in Visual Studio
- Remove platform-specific intermediate objects on clean
- Bug 2819232: Buildoptions not used when creating Makefile for C#
- Bug 2813297: OS X universal config should be "univ" (William Burnson)
- Bug 2814179: Xbox 360 precompiled headers not working


-----
 4.1
-----

- Added support for cross-compiling target platforms
- Added Xbox 360 support to Visual Studio 2005/2008
- Added Mac OS X universal binary support
- Added Playstation 3 support
- Added precompiled header support for GCC
- Support links and libdirs for Visual Studio static libraries
- Fail gracefully when list is assigned to string field
- Changed GCC flags to -fno-exceptions and -fno-rtti
- Improved performance of configuration building step
- Fixed crash when configuration is missing a kind
- Patch 2031626: Support for additional manifest files (Colin Graf)
- Patch 2558089: workaround for --as-needed/correct link order (idl0r)
- Patch 2609028: verbose linking in makefile (kaidokert)
- Bug 2564404: FatalWarnings has no effect with gmake target
- Bug 2550759: pchheader option has wrong type
- Bug 1900333: Parentheses in build path
- Bug 2790865: SharedLib on OSX fixes (Ash Berlin)
- Bug 2790882: Trailing slash in path.getabsolute (Ash Berlin)

RC2 -> RC3

- Bug 2805763: GCC PCH breaks on path
- Bug 2709641: Location field does not propagate to projects
- Bug 2675518: Dependencies wrong on config links
- Bug 2152526: Code::Blocks doesn't build PCH correctly on GCC

RC1 -> RC2

- Removed additional MonoDevelop files in clean action
- Fixed naming of system libraries in Visual Studio link step
- Set OS to Windows when generating for Visual Studio
- Bug 2801257: Linker error LNK1112 when cross-compiling for x64


-----
 4.0
-----

This version is a complete rewrite of Premake.

- A new, more readable and extensible syntax for projects
- More robust syntax validation
- A new command-line format, with better argument validation
- Improved path handling across all project settings
- Upgraded to Lua 5.1.4
- Many, many bug fixes

RC4 -> Final

- Set Mac OS X linker flags for Code::Blocks
- Bug 2533504: Files above project root not added to project

RC3 -> RC4

- Embed scripts instead of bytecodes to avoid portability issues
- solution() and project() now only set the active object when 
  called with a name; remains unchanged otherwise

RC2 -> RC3

- Bug: GCC Windows release builds of Premake4 crash on script errors
- Patched Lua to load precompiled bytecodes on PPC architectures.
- Display paths of generated files

RC1 -> RC2

- Enabled use of absolute Windows paths to different drive letter
- Bug: Post-build commands run before build on Code::Blocks
- Removed FatalWarnings build flag
- Fixed GCC 4.2 warnings (Ryan Pusztai)
- Enable Windows linking to shared libraries even with NoImportLib
  flag set (just in case)
- Fixed handling of paths in links
- Added "ToolsVersion" attribute to VS2005 and VS2008 C# projects
- Fixed separator between library dependencies in C++ makefiles
- Added missing os.copyfile() function
- Bug: Sometimes takes a long time to complete on Linux
- Enabled Lua popen support on Linux and Mac OS X


-----
 3.7
-----

- Updated Lua to 5.1.3
- Added new CodeLite support target (Ryan Pusztai)
- Added new cb-ow (Code::Blocks Open Watcom) target (Tim Channon)
- Place OSX winexe's into Content/MacOS folder (William Burnson)
- Sibling executables may now be listed in package.links
- Bug 1520012: Improper Makefiles when filenames have spaces 
  (Diaa Sami)
- Bug 2045506: "no-exceptions" flag ignored for VS200x (Benoit Miller)
- Bug 2034470: Error in cmd line error handler
- Bug 2114152: package or config table isn't generated automatically


-----
 3.6
-----

- Patch 1946122: Add support for VS2008 (Ryan Pusztai)
- Patch 1913448: Win32 crash when using '--clean --usetargetpath' 
  (David Walters)
- Patch 1771168: luaL_getn speed optimization (Richard O'Grady)
- Bug 1939089: Premake segfault on Linux/PPC (Fabio Till)
- Fixed "bad argument #2 to 'chdir'" error
- Disable -MMD on multiple -arch flags (poor man's Universal binary 
  support)


-----
 3.5
-----

- Prevent creation of import libraries on OS X
- Improved handling of dylibs on OS X
- Patch 1771977: Ability to compile C source as C++ in Code::Blocks 
  (Ryan Pusztai)
- Bug 1804810: out-implib not present in linux gnu compler toolchain
- Bug 1806949: .Net reference paths are broken when bindir is specified
- Bug 1806960: Make clean does not remove .mdb files
- Bug 1831389: Makefiles stored in subdirs contain no targets on 
  first run


-----
 3.4
-----

- Added `no-pch` flag to suppress precompiled headers
- Added App.config support to GNU makefiles
- Add os.mkdir() to script environment
- Makefile now creates target directory before copying .NET references
- Feature 1520182: Enhanced file-handling functions
- Bug 531878: Problems with relative paths
- Bug 1723867: Config-specific post-build on GNU target (Benoit Miller)
- Bug 1596826: XML targets doesn't escape xml entities
- Bug 1600155: Core dump due to newpackage() and matchfiles()
- Bug 1608895: resgen command shown
- Bug 1639730: Output filename is not set
- Bug 1729227: non-portable executable with relative library path
- Bug 1559951: default clean rule removes package dir
- Patch 1733674: PCH support for Code::Block targets (Ryan Pusztai)
- Patch 1746563: Ability to specify GUID for VS targets (Ryan Pusztai)
- Patch 1754867: Creating import lib of different name (Ryan Pusztai)


-----
 3.3
-----

- Added support for prebuild, prelink, and postbuild commands
- Added `target` global variable to script environment
- Added build flag `no-edit-and-continue`
- Added build flags `native-wchar` and `no-native-wchar`
- Added build flag `no-manifest`
- Added build flag `seh-exceptions` (VS2005 only)
- Added `resdefines`, `respaths`, and `resoptions`
- Added `prebuildcommands`, `prelinkcommands`, and `postbuildcommands`
- Added `pchheader` and `pchsource` (Visual Studio only)
- Feature 1337547: Package-level bindir and libdir
- Bug 1565755: Generated makefiles do not work with MSYS
- Bug 1587955: Target path ignored for libs
- Bug 1574725: Static library extension for "gnu" target
- Bug 1522861: Fixed by using "ar -rcs" instead of "ar -cr && ranlib"
- Bug 1656816: Mkdir set wrong directory rights
- Bug 1655595: Compile/build problem on FreeBSD
- Bug: "gnu" clean rule doesn't work in cmd.exe
- Improved behavior of Linux findlib()
- Updated Code::Blocks support to latest project version 
  (major="1" minor="6")
- Patch 1681666: GNU targets always show the console if kind = 'winexe'


-----
 3.2
-----

- Added support for Code::Blocks
- Updated MonoDevelop support
- Upgraded Lua to 5.0.3
- Added new matchdirs() to Lua script environment
- Expose list of packages as _PACKAGES global in Lua
- Turn off edit-and-continue in release builds with symbols
- Bug 1559873: libpaths inserts extra space after -L


-----
 3.1
-----

- Added support for Visual Studio 2005
- Added support for Windows resources to GNU make target
- Added path handling functions to Lua environment
- Added matchrecursive() for recursive file searches
- Added os.fileexists() function to Lua environment
- Added os.appendfile() function to Lua environment
- Changed `monoresgen` to `resgen` to keep up with Mono project
- Added `mono2` .NET compiler set for Mono .NET 2.0 support
- Feature 1096677: exclude files from matchfiles (package.excludes)
- Bug 1439463: VS2003 RTTI problem
- Bug 1439446: GNU Makefile problem under Mingw32
- Bug 1422068: package.path="." causes bad makefiles
- Bug 1431530: makefile target fails when project path specified


-----
 3.0
-----

- Upgraded Lua interpreter to version 5.0.1
- The options table now stores simple values, rather than tables
- Completed MonoDevelop support
- Improved .NET resource handling for GNU generator
- Added unit test suite
- Merged Scott Graham unicode build flag patch
- Removed package.warninglevel in favor of extra-warnings flag
- Added package.targetprefix 
- Overhauled structure of generated GNU makefiles
- Added --os command line option
- Fixed bug 1268588: Use gcc to link C packages
- Fixed bug 1363306: GNU C# should copy referenced DLLs


-----
 2.4
-----

- Added chdir() to Lua script environment
- Merged Thomas Harning's patch for .NET resources on GNU
- Fixed bug 1194702: Can't put multiple packages in same directory
- Fixed bug in GNU shared library builds (doh!)
- Added target 'vs2002' to replace 'vs7'


-----
 2.3
-----

- Added 'project.config[]' with 'bindir' and 'libdir'
- Merged Scott Graham's "warninglevel" patch.
- Fixed bug 1153484: Import lib in wrong directory.
- Fixed bug 1013352: Stack overflow with large projects.
- Fixed bug 945406: package.files, bad value = crash


-----
 2.2
-----

- Worked around VS.NET bug for .NET assemblies > 64K.
- Added --very-verbose flag to GNU generator.
- GNU generator now supports assembly sources.
 

-----
 2.1
-----

- File extension of generated binaries can now be set
  with config.targetextension.
- Windows targets now handle .def files for DLLs.


-----
 2.0
-----

- Can now specify build actions per file
- Include paths are now passed to VC7 resource compiler
- Removed _WIN32 define from Cygwin makefiles
- Added package.objdir to set intermediates directory
- Added rmdir() to Lua script environment
- A big bag of bug fixes


-----
 1.9
-----

- Made verbose mode even more verbose.
- posix.c now builds properly as C.
- Fixed package dependency generation for GNU and VS2003.
- Display Lua version number in usage text.
- Fixed VS link between *.aspx and *.aspx.cs files.
- Fixed VS link between *.resx and *.cs files.
- Fixed *.d file generation for gcc 2.9x.
- Unified various help options under '--help'.
- Bin and Lib paths can now be arbitrarily long.
- linkoptions are now applied in VC6 and VC7 projects.


-----
 1.8
-----

- Added support for ASP.NET projects.
- Fixed a bug in VC6 support for static libraries.
- matchfiles() now uses package path instead of script path.
- Added --verbose option.
- No longer apply no-rtti and no-exceptions to *.c files.


-----
 1.7
-----

- Location of generated project files can now be specified with
  the project.path variable.
- Inter-package dependencies are fixed for GNU makefiles.
- No longer need to execute in same directory as project script.
- Added "c" language specifier.
- Added support for .resx and .config files to C# projects.
- Added support for full assembly names in .NET references.
- Fixed handling of paths in package.target variable.
- Improved support for SharpDevelop.
- Started support for OS X.
- Added support for Digital Mars compiler.


------- 
 1.6.1
-------

- VS7 generator crashed if a package was built before one of its
  dependencies. Now immediately assigns UUID before processing.
  

-----
 1.6
-----

- Added support for Visual Studio 2003 and SharpDevelop.
- Added binaries directory as a reference path for VS7.
	

-----
 1.5
-----

- Added initial support for building static libraries.
- Added "no-main" flag, prevents overriding WinMain() on 
  Windows builds.
- Added "--no-rtti" and "no-exceptions" build flags to
  disable those C++ features.
- Display error message when project has no packages.
- Moved VC7 *.pdb files into intermediates directory.
  

-----
 1.4
-----

- Bug fixes to the path manipulation routines.
- GNU makefiles are regenerated when premake scripts change.
    

-----
 1.3
-----

- Added support for the Cygwin environment.
- Added "static-runtime" build flag to statically link against C/C++
  standard runtime libraries.
- Bug fixes to Visual Studio 6 and 7 generators and path reversing
  algorithm.


-----
 1.2
-----

- Standardized format of command-line options.
- Can now handle custom command-line options in script.
- Added new function findlib().
- Added new C++ build flag "managed" for writing C++ .NET code.
- Can now use open-source C# compilers in VS6 generator.
- Several bug fixes to the VS7 generator.


-----
 1.1
-----

- Added support for custom build configurations. Added "optimize",
  "optimize-size", "optimize-speed", and "no-symbols" flags to control
  build settings.
- Added matchfiles() to select files using wildcards.
- Added "unsafe" flag for C# projects.
- Added newpackage() function for creating new package objects inline,
  instead of creating separate scripts.
- Changed include() to dopackage() and option() to addoption(). The old
  versions have been kept for compatibility, but will be deprecated
  eventually.
- Major cleanup of the source code.


-----
 1.0
-----

- Fixed a bug related to the reference paths in VS7 C# projects.
- Display a warning message if a reference path can't be found.
- Automatically create bin and lib directories if they do not exist.
- GNU C# projects will now properly use the configured library paths.


-------
 0.9.2
-------

- Added --with-mono and --with-pnet options.
- VS7 C# projects will now properly use the configured library paths.


-------
 0.9.1
-------

- Switched to Lua (http://www.lua.org/) for project script parsing.
- Add support for custom project options.
- Changed 'type' to 'kind' to avoid conflict with Lua function of the
  same name.
- Changed 'conexe' to 'exe' because I liked it better.
- Changed 'library' to 'dll' for C# projects to keep things consistent.


-------
 0.9.0
-------

- Initial public release.<|MERGE_RESOLUTION|>--- conflicted
+++ resolved
@@ -1,20 +1,19 @@
 -------
  4.4  (in progress)
 -------
-<<<<<<< HEAD
+
+* Patch 2963313: Enable setting .NET framework version (Justen Hyde)
+
+
+-------
+ 4.4  (in progress)
+-------
 * Bug 3119793: Fixed ClCompile blocks with vs10 and PCH (Dan Dunham)
-=======
-
->>>>>>> 1567e91f
 * Patch 2963313: Enable setting .NET framework version (Justen Hyde)
 
 
 -------
-<<<<<<< HEAD
   4.3
-=======
- 4.3  (in progress)
->>>>>>> 1567e91f
 -------
 
 * CHANGED LICENSE FROM GPLv2 TO BSD
