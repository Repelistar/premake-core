--- conflicted
+++ resolved
@@ -1,20 +1,20 @@
 -------
-<<<<<<< HEAD
- 4.4  (in progress)
--------
-* Bug 3119793: Fixed ClCompile blocks with vs10 and PCH (Dan Dunham)
+  4.4  (in progress)
+-------
+
 * Patch 2963313: Enable setting .NET framework version (Justen Hyde)
 * Switched PS3 builds from GCC to SNC
 * Ignore NoRTTI flag for Managed C++ projects (Nick Darnell)
-=======
+
+
+-------
  4.3.1
 -------
 
-* Bug 3119793: Applied patch to correct the matching of ClCompile blocks with vs10 and PCH (Dan Dunham)
+* Bug 3119793: Fixed ClCompile blocks with vs10 and PCH (Dan Dunham)
 * Bug 2920784: Symbol visibility in Xcode3 libraries (burnson2)
 * Bug 3133743: Sets ONLY_ACTIVE_ARCH = YES in Xcode debug builds (James Wynn)
 * Properly pass return codes back to shell in release builds
->>>>>>> 80cb6179
 
 
 -------
