--- conflicted
+++ resolved
@@ -1440,13 +1440,9 @@
 			settings['WARNING_CFLAGS'] = '-Weverything'
 		end
 
-<<<<<<< HEAD
 		xcode.XCBuildConfiguration_SwiftLanguageVersion(settings, cfg)
 
-		overrideSettings(settings, cfg.xcodebuildsettings)
-=======
 		xcode.overrideSettings(settings, cfg.xcodebuildsettings)
->>>>>>> 591194df
 
 		_p(2,'%s /* %s */ = {', cfg.xcode.projectid, cfg.buildcfg)
 		_p(3,'isa = XCBuildConfiguration;')
