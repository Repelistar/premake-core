--
-- _preload.lua
-- Define the makefile action(s).
-- Copyright (c) Jason Perkins and the Premake project
--

	local p = premake
	local project = p.project

	-- initialize module.
	p.modules.vstudio = p.modules.vstudio or {}
	p.modules.vstudio._VERSION = p._VERSION
	p.vstudio = p.modules.vstudio

	-- load actions.
	include("vs2005.lua")
	include("vs2008.lua")
	include("vs2010.lua")
	include("vs2012.lua")
	include("vs2013.lua")
	include("vs2015.lua")
	include("vs2017.lua")

<<<<<<< HEAD

	p.api.register {
		name = "debuggerflavor",
		scope = "config",
		kind = "string",
		allowed = {
			"WindowsLocalDebugger",
			"WindowsRemoteDebugger",
			"WebBrowserDebugger",
			"WebServiceDebugger"
		}
	}

=======
	-- Initialize Specific API

	p.api.register {
		name = "shaderoptions",
		scope = "config",
		kind = "list:string",
		tokens = true,
		pathVars = true,
	}

	p.api.register {
		name = "shaderdefines",
		scope = "config",
		kind = "list:string",
		tokens = true,
	}

	p.api.register {
		name = "shadertype",
		scope = "config",
		kind = "string",
		allowed = {
			"Effect",
			"Vertex",
			"Pixel",
			"Geometry",
			"Hull",
			"Domain",
			"Compute",
			"Texture",
			"RootSignature",
		}
	}

	p.api.register {
		name = "shadermodel",
		scope = "config",
		kind = "string",
		allowed = {
			"2.0",
			"3.0",
			"4.0_level_9_1",
			"4.0_level_9_3",
			"4.0",
			"4.1",
			"5.0",
		}
	}

	p.api.register {
		name = "shaderentry",
		scope = "config",
		kind = "string",
		tokens = true,
	}

	p.api.register {
		name = "shadervariablename",
		scope = "config",
		kind = "string",
		tokens = true,
	}

	p.api.register {
		name = "shaderheaderfileoutput",
		scope = "config",
		kind = "string",
		tokens = true,
	}

	p.api.register {
		name = "shaderobjectfileoutput",
		scope = "config",
		kind = "string",
		tokens = true,
	}

	p.api.register {
		name = "shaderassembler",
		scope = "config",
		kind = "string",
		allowed = {
			"NoListing",
			"AssemblyCode",
			"AssemblyCodeAndHex",
		}
	}

	p.api.register {
		name = "shaderassembleroutput",
		scope = "config",
		kind = "string",
		tokens = true,
	}


>>>>>>> cb1f6424
--
-- Decide when the full module should be loaded.
--

	return function(cfg)
		return
			_ACTION == "vs2005" or
			_ACTION == "vs2008" or
			_ACTION == "vs2010" or
			_ACTION == "vs2012" or
			_ACTION == "vs2013" or
			_ACTION == "vs2015" or
			_ACTION == "vs2017";
	end<|MERGE_RESOLUTION|>--- conflicted
+++ resolved
@@ -21,21 +21,6 @@
 	include("vs2015.lua")
 	include("vs2017.lua")
 
-<<<<<<< HEAD
-
-	p.api.register {
-		name = "debuggerflavor",
-		scope = "config",
-		kind = "string",
-		allowed = {
-			"WindowsLocalDebugger",
-			"WindowsRemoteDebugger",
-			"WebBrowserDebugger",
-			"WebServiceDebugger"
-		}
-	}
-
-=======
 	-- Initialize Specific API
 
 	p.api.register {
@@ -131,8 +116,18 @@
 		tokens = true,
 	}
 
+	p.api.register {
+		name = "debuggerflavor",
+		scope = "config",
+		kind = "string",
+		allowed = {
+			"WindowsLocalDebugger",
+			"WindowsRemoteDebugger",
+			"WebBrowserDebugger",
+			"WebServiceDebugger"
+		}
+	}
 
->>>>>>> cb1f6424
 --
 -- Decide when the full module should be loaded.
 --
