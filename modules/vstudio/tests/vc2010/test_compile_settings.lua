--
-- tests/actions/vstudio/vc2010/test_compile_settings.lua
-- Validate compiler settings in Visual Studio 2010 C/C++ projects.
-- Copyright (c) 2011-2013 Jason Perkins and the Premake project
--

	local p = premake
	local suite = test.declare("vstudio_vs2010_compile_settings")
	local vc2010 = p.vstudio.vc2010
	local project = p.project


--
-- Setup
--

	local wks, prj

	function suite.setup()
		p.action.set("vs2010")
		wks, prj = test.createWorkspace()
	end

	local function prepare(platform)
		local cfg = test.getconfig(prj, "Debug", platform)
		vc2010.clCompile(cfg)
	end


--
-- Check the basic element structure with default settings.
---

	function suite.defaultSettings()
		prepare()
		test.capture [[
<ClCompile>
	<PrecompiledHeader>NotUsing</PrecompiledHeader>
	<WarningLevel>Level3</WarningLevel>
	<Optimization>Disabled</Optimization>
</ClCompile>
		]]
	end


---
-- Test precompiled header handling; the header should be treated as
-- a plain string value, with no path manipulation applied, since it
-- needs to match the value of the #include statement used in the
-- project code.
---

	function suite.usePrecompiledHeaders_onPrecompiledHeaders()
		location "build"
		pchheader "include/afxwin.h"
		prepare()
		test.capture [[
<ClCompile>
	<PrecompiledHeader>Use</PrecompiledHeader>
	<PrecompiledHeaderFile>include/afxwin.h</PrecompiledHeaderFile>
		]]
	end


---
-- The NoPCH flag should override any other PCH settings.
---

	function suite.noPrecompiledHeaders_onNoPCH()
		pchheader "afxwin.h"
		flags "NoPCH"
		prepare()
		test.capture [[
<ClCompile>
	<PrecompiledHeader>NotUsing</PrecompiledHeader>
		]]
	end


--
-- If extra warnings is specified, pump up the volume.
--

	function suite.warningLevel_onExtraWarnings()
		warnings "Extra"
		prepare()
		test.capture [[
<ClCompile>
	<PrecompiledHeader>NotUsing</PrecompiledHeader>
	<WarningLevel>Level4</WarningLevel>
		]]
	end

--
-- If the warnings are disabled, mute all warnings.
--

	function suite.warningLevel_onNoWarnings()
		warnings "Off"
		prepare()
		test.capture [[
<ClCompile>
	<PrecompiledHeader>NotUsing</PrecompiledHeader>
	<WarningLevel>TurnOffAllWarnings</WarningLevel>
		]]
	end

--
-- If warnings are turned off, the fatal warnings flags should
-- not be generated.
--

	function suite.warningLevel_onNoWarningsOverOtherWarningsFlags()
		flags { "FatalWarnings" }
		warnings "Off"
		prepare()
		test.capture [[
<ClCompile>
	<PrecompiledHeader>NotUsing</PrecompiledHeader>
	<WarningLevel>TurnOffAllWarnings</WarningLevel>
		]]
	end

--
-- Disable specific warnings.
--

	function suite.disableSpecificWarnings()
		disablewarnings { "disable" }
		prepare()
		test.capture [[
<ClCompile>
	<PrecompiledHeader>NotUsing</PrecompiledHeader>
	<WarningLevel>Level3</WarningLevel>
	<DisableSpecificWarnings>disable;%(DisableSpecificWarnings)</DisableSpecificWarnings>
		]]
	end

--
-- Specific warnings as errors.
--

	function suite.specificWarningsAsErrors()
		fatalwarnings { "fatal" }
		prepare()
		test.capture [[
<ClCompile>
	<PrecompiledHeader>NotUsing</PrecompiledHeader>
	<WarningLevel>Level3</WarningLevel>
	<TreatSpecificWarningsAsErrors>fatal;%(TreatSpecificWarningsAsErrors)</TreatSpecificWarningsAsErrors>
		]]
	end

--
-- Check the optimization flags.
--

	function suite.optimization_onOptimize()
		optimize "On"
		prepare()
		test.capture [[
<ClCompile>
	<PrecompiledHeader>NotUsing</PrecompiledHeader>
	<WarningLevel>Level3</WarningLevel>
	<Optimization>Full</Optimization>
	<FunctionLevelLinking>true</FunctionLevelLinking>
	<IntrinsicFunctions>true</IntrinsicFunctions>
	<MinimalRebuild>false</MinimalRebuild>
	<StringPooling>true</StringPooling>
		]]
	end

	function suite.optimization_onOptimizeSize()
		optimize "Size"
		prepare()
		test.capture [[
<ClCompile>
	<PrecompiledHeader>NotUsing</PrecompiledHeader>
	<WarningLevel>Level3</WarningLevel>
	<Optimization>MinSpace</Optimization>
	<FunctionLevelLinking>true</FunctionLevelLinking>
	<IntrinsicFunctions>true</IntrinsicFunctions>
	<MinimalRebuild>false</MinimalRebuild>
	<StringPooling>true</StringPooling>
		]]
	end

	function suite.optimization_onOptimizeSpeed()
		optimize "Speed"
		prepare()
		test.capture [[
<ClCompile>
	<PrecompiledHeader>NotUsing</PrecompiledHeader>
	<WarningLevel>Level3</WarningLevel>
	<Optimization>MaxSpeed</Optimization>
	<FunctionLevelLinking>true</FunctionLevelLinking>
	<IntrinsicFunctions>true</IntrinsicFunctions>
	<MinimalRebuild>false</MinimalRebuild>
	<StringPooling>true</StringPooling>
		]]
	end

	function suite.optimization_onOptimizeFull()
		optimize "Full"
		prepare()
		test.capture [[
<ClCompile>
	<PrecompiledHeader>NotUsing</PrecompiledHeader>
	<WarningLevel>Level3</WarningLevel>
	<Optimization>Full</Optimization>
	<FunctionLevelLinking>true</FunctionLevelLinking>
	<IntrinsicFunctions>true</IntrinsicFunctions>
	<MinimalRebuild>false</MinimalRebuild>
	<StringPooling>true</StringPooling>
		]]
	end

	function suite.optimization_onOptimizeOff()
		optimize "Off"
		prepare()
		test.capture [[
<ClCompile>
	<PrecompiledHeader>NotUsing</PrecompiledHeader>
	<WarningLevel>Level3</WarningLevel>
	<Optimization>Disabled</Optimization>
</ClCompile>
		]]
	end

	function suite.optimization_onOptimizeDebug()
		optimize "Debug"
		prepare()
		test.capture [[
<ClCompile>
	<PrecompiledHeader>NotUsing</PrecompiledHeader>
	<WarningLevel>Level3</WarningLevel>
	<Optimization>Disabled</Optimization>
</ClCompile>
		]]
	end

	function suite.omitFrames_onNoFramePointer()
		flags "NoFramePointer"
		prepare()
		test.capture [[
<ClCompile>
	<PrecompiledHeader>NotUsing</PrecompiledHeader>
	<WarningLevel>Level3</WarningLevel>
	<Optimization>Disabled</Optimization>
	<OmitFramePointers>true</OmitFramePointers>
		]]
	end


--
-- If defines are specified, the <PreprocessorDefinitions> element should be added.
--

	function suite.preprocessorDefinitions_onDefines()
		defines { "DEBUG", "_DEBUG" }
		prepare()
		test.capture [[
<ClCompile>
	<PrecompiledHeader>NotUsing</PrecompiledHeader>
	<WarningLevel>Level3</WarningLevel>
	<PreprocessorDefinitions>DEBUG;_DEBUG;%(PreprocessorDefinitions)</PreprocessorDefinitions>
		]]
	end


--
--	If defines are specified with escapable characters, they should be escaped.
--

	function suite.preprocessorDefinitions_onDefines()
		p.escaper(p.vstudio.vs2010.esc)
		defines { "&", "<", ">" }
		prepare()
		test.capture [[
<ClCompile>
	<PrecompiledHeader>NotUsing</PrecompiledHeader>
	<WarningLevel>Level3</WarningLevel>
	<PreprocessorDefinitions>&amp;;&lt;;&gt;;%(PreprocessorDefinitions)</PreprocessorDefinitions>
		]]
		p.escaper(nil)
	end


--
-- If undefines are specified, the <UndefinePreprocessorDefinitions> element should be added.
--

	function suite.preprocessorDefinitions_onUnDefines()
		undefines { "DEBUG", "_DEBUG" }
		prepare()
		test.capture [[
<ClCompile>
	<PrecompiledHeader>NotUsing</PrecompiledHeader>
	<WarningLevel>Level3</WarningLevel>
	<UndefinePreprocessorDefinitions>DEBUG;_DEBUG;%(UndefinePreprocessorDefinitions)</UndefinePreprocessorDefinitions>
		]]
	end


--
-- If build options are specified, the <AdditionalOptions> element should be specified.
--

	function suite.additionalOptions_onBuildOptions()
		buildoptions { "/xyz", "/abc" }
		prepare()
		test.capture [[
<ClCompile>
	<PrecompiledHeader>NotUsing</PrecompiledHeader>
	<WarningLevel>Level3</WarningLevel>
	<Optimization>Disabled</Optimization>
	<AdditionalOptions>/xyz /abc %(AdditionalOptions)</AdditionalOptions>
		]]
	end


--
-- If include directories are specified, the <AdditionalIncludeDirectories> should be added.
--

	function suite.additionalIncludeDirs_onIncludeDirs()
		includedirs { "include/lua", "include/zlib" }
		prepare()
		test.capture [[
<ClCompile>
	<PrecompiledHeader>NotUsing</PrecompiledHeader>
	<WarningLevel>Level3</WarningLevel>
	<AdditionalIncludeDirectories>include\lua;include\zlib;%(AdditionalIncludeDirectories)</AdditionalIncludeDirectories>
		]]
	end



--
-- Ensure macros are not truncated (see issue #63)
--


	function suite.additionalIncludeDirs_onIncludeDirs_with_vs_macros()
		includedirs { "$(Macro1)/foo/bar/$(Macro2)/baz" }
		prepare()
		test.capture [[
<ClCompile>
	<PrecompiledHeader>NotUsing</PrecompiledHeader>
	<WarningLevel>Level3</WarningLevel>
	<AdditionalIncludeDirectories>$(Macro1)\foo\bar\$(Macro2)\baz;%(AdditionalIncludeDirectories)</AdditionalIncludeDirectories>
		]]
	end


--
-- If include directories are specified, the <AdditionalUsingDirectories> should be added.
--

	function suite.additionalUsingDirs_onUsingDirs()
		usingdirs { "include/lua", "include/zlib" }
		prepare()
		test.capture [[
<ClCompile>
	<PrecompiledHeader>NotUsing</PrecompiledHeader>
	<WarningLevel>Level3</WarningLevel>
	<AdditionalUsingDirectories>include\lua;include\zlib;%(AdditionalUsingDirectories)</AdditionalUsingDirectories>
		]]
	end

--
-- Turn off minimal rebuilds if the NoMinimalRebuild flag is set.
--

	function suite.minimalRebuild_onNoMinimalRebuild()
		flags "NoMinimalRebuild"
		prepare()
		test.capture [[
<ClCompile>
	<PrecompiledHeader>NotUsing</PrecompiledHeader>
	<WarningLevel>Level3</WarningLevel>
	<Optimization>Disabled</Optimization>
	<MinimalRebuild>false</MinimalRebuild>
		]]
	end

--
-- Can't minimal rebuild with the C7 debugging format.
--

	function suite.minimalRebuild_onC7()
		debugformat "C7"
		prepare()
		test.capture [[
<ClCompile>
	<PrecompiledHeader>NotUsing</PrecompiledHeader>
	<WarningLevel>Level3</WarningLevel>
	<Optimization>Disabled</Optimization>
	<MinimalRebuild>false</MinimalRebuild>
		]]
	end


--
-- If staticruntime is specified, add the <RuntimeLibrary> element.
--

	function suite.runtimeLibrary_onDynamicRuntime()
		staticruntime "Off"
		prepare()
		test.capture [[
<ClCompile>
	<PrecompiledHeader>NotUsing</PrecompiledHeader>
	<WarningLevel>Level3</WarningLevel>
	<Optimization>Disabled</Optimization>
	<RuntimeLibrary>MultiThreadedDLL</RuntimeLibrary>
		]]
	end

	function suite.runtimeLibrary_onStaticRuntime()
		staticruntime "On"
		prepare()
		test.capture [[
<ClCompile>
	<PrecompiledHeader>NotUsing</PrecompiledHeader>
	<WarningLevel>Level3</WarningLevel>
	<Optimization>Disabled</Optimization>
	<RuntimeLibrary>MultiThreaded</RuntimeLibrary>
		]]
	end

	function suite.runtimeLibrary_onDynamicRuntimeAndSymbols()
		staticruntime "Off"
		symbols "On"
		prepare()
		test.capture [[
<ClCompile>
	<PrecompiledHeader>NotUsing</PrecompiledHeader>
	<WarningLevel>Level3</WarningLevel>
	<DebugInformationFormat>EditAndContinue</DebugInformationFormat>
	<Optimization>Disabled</Optimization>
	<RuntimeLibrary>MultiThreadedDebugDLL</RuntimeLibrary>
		]]
	end

	function suite.runtimeLibrary_onStaticRuntimeAndSymbols()
		staticruntime "On"
		symbols "On"
		prepare()
		test.capture [[
<ClCompile>
	<PrecompiledHeader>NotUsing</PrecompiledHeader>
	<WarningLevel>Level3</WarningLevel>
	<DebugInformationFormat>EditAndContinue</DebugInformationFormat>
	<Optimization>Disabled</Optimization>
	<RuntimeLibrary>MultiThreadedDebug</RuntimeLibrary>
		]]
	end


--
-- Add <TreatWarningAsError> if FatalWarnings flag is set.
--

	function suite.treatWarningsAsError_onFatalWarnings()
		flags { "FatalCompileWarnings" }
		prepare()
		test.capture [[
<ClCompile>
	<PrecompiledHeader>NotUsing</PrecompiledHeader>
	<WarningLevel>Level3</WarningLevel>
	<TreatWarningAsError>true</TreatWarningAsError>
		]]
	end


--
-- Check the handling of the Symbols flag.
--

	function suite.onDefaultSymbols()
		prepare()
		test.capture [[
<ClCompile>
	<PrecompiledHeader>NotUsing</PrecompiledHeader>
	<WarningLevel>Level3</WarningLevel>
	<Optimization>Disabled</Optimization>
</ClCompile>
		]]
	end

	function suite.onNoSymbols()
		symbols "Off"
		prepare()
		test.capture [[
<ClCompile>
	<PrecompiledHeader>NotUsing</PrecompiledHeader>
	<WarningLevel>Level3</WarningLevel>
	<DebugInformationFormat>None</DebugInformationFormat>
	<Optimization>Disabled</Optimization>
</ClCompile>
		]]
	end

	function suite.onSymbols()
		symbols "On"
		prepare()
		test.capture [[
<ClCompile>
	<PrecompiledHeader>NotUsing</PrecompiledHeader>
	<WarningLevel>Level3</WarningLevel>
	<DebugInformationFormat>EditAndContinue</DebugInformationFormat>
	<Optimization>Disabled</Optimization>
</ClCompile>
		]]
	end


--
-- Check the handling of the C7 debug information format.
--

	function suite.onC7DebugFormat()
		symbols "On"
		debugformat "c7"
		prepare()
		test.capture [[
<ClCompile>
	<PrecompiledHeader>NotUsing</PrecompiledHeader>
	<WarningLevel>Level3</WarningLevel>
	<DebugInformationFormat>OldStyle</DebugInformationFormat>
	<Optimization>Disabled</Optimization>
		]]
	end


--
-- Verify character handling.
--

	function suite.wchar_onNative()
		flags "NativeWChar"
		prepare()
		test.capture [[
<ClCompile>
	<PrecompiledHeader>NotUsing</PrecompiledHeader>
	<WarningLevel>Level3</WarningLevel>
	<Optimization>Disabled</Optimization>
	<TreatWChar_tAsBuiltInType>true</TreatWChar_tAsBuiltInType>
		]]
	end

	function suite.wchar_onNoNative()
		flags "NoNativeWChar"
		prepare()
		test.capture [[
<ClCompile>
	<PrecompiledHeader>NotUsing</PrecompiledHeader>
	<WarningLevel>Level3</WarningLevel>
	<Optimization>Disabled</Optimization>
	<TreatWChar_tAsBuiltInType>false</TreatWChar_tAsBuiltInType>
		]]
	end


--
-- Check exception handling and RTTI.
--

	function suite.exceptions_onNoExceptions()
		exceptionhandling "Off"
		prepare()
		test.capture [[
<ClCompile>
	<PrecompiledHeader>NotUsing</PrecompiledHeader>
	<WarningLevel>Level3</WarningLevel>
	<PreprocessorDefinitions>_HAS_EXCEPTIONS=0;%(PreprocessorDefinitions)</PreprocessorDefinitions>
	<Optimization>Disabled</Optimization>
	<ExceptionHandling>false</ExceptionHandling>
		]]
	end


	function suite.exceptions_onSEH()
		exceptionhandling "SEH"
		prepare()
		test.capture [[
<ClCompile>
	<PrecompiledHeader>NotUsing</PrecompiledHeader>
	<WarningLevel>Level3</WarningLevel>
	<Optimization>Disabled</Optimization>
	<ExceptionHandling>Async</ExceptionHandling>
		]]
	end

	function suite.runtimeTypeInfo_onNoRTTI()
		rtti "Off"
		prepare()
		test.capture [[
<ClCompile>
	<PrecompiledHeader>NotUsing</PrecompiledHeader>
	<WarningLevel>Level3</WarningLevel>
	<Optimization>Disabled</Optimization>
	<RuntimeTypeInfo>false</RuntimeTypeInfo>
		]]
	end

	function suite.runtimeTypeInfo_onNoBufferSecurityCheck()
		flags "NoBufferSecurityCheck"
		prepare()
		test.capture [[
<ClCompile>
	<PrecompiledHeader>NotUsing</PrecompiledHeader>
	<WarningLevel>Level3</WarningLevel>
	<Optimization>Disabled</Optimization>
	<BufferSecurityCheck>false</BufferSecurityCheck>
		]]
	end


--
-- On Win32 builds, use the Edit-and-Continue debug information format.
--

	function suite.debugFormat_onWin32()
		symbols "On"
		architecture "x86"
		prepare()
		test.capture [[
<ClCompile>
	<PrecompiledHeader>NotUsing</PrecompiledHeader>
	<WarningLevel>Level3</WarningLevel>
	<DebugInformationFormat>EditAndContinue</DebugInformationFormat>
		]]
	end


--
-- Edit-and-Continue is not support on 64-bit builds.
--

	function suite.debugFormat_onWin64()
		symbols "On"
		architecture "x86_64"
		prepare()
		test.capture [[
<ClCompile>
	<PrecompiledHeader>NotUsing</PrecompiledHeader>
	<WarningLevel>Level3</WarningLevel>
	<DebugInformationFormat>ProgramDatabase</DebugInformationFormat>
		]]
	end


--
-- Check the handling of the editandcontinue flag.
--

	function suite.debugFormat_onEditAndContinueOff()
		symbols "On"
		editandcontinue "Off"
		prepare()
		test.capture [[
<ClCompile>
	<PrecompiledHeader>NotUsing</PrecompiledHeader>
	<WarningLevel>Level3</WarningLevel>
	<DebugInformationFormat>ProgramDatabase</DebugInformationFormat>
		]]
	end

--
-- Check the handling of the editandcontinue flag.
--

	function suite.debugFormat_onFastLinkBuild()
		symbols "FastLink"
		editandcontinue "Off"
		prepare()
		test.capture [[
<ClCompile>
	<PrecompiledHeader>NotUsing</PrecompiledHeader>
	<WarningLevel>Level3</WarningLevel>
	<DebugInformationFormat>ProgramDatabase</DebugInformationFormat>
		]]
	end


--
-- Edit-and-Continue is not supported for optimized builds.
--

	function suite.debugFormat_onOptimizedBuild()
		symbols "On"
		optimize "On"
		prepare()
		test.capture [[
<ClCompile>
	<PrecompiledHeader>NotUsing</PrecompiledHeader>
	<WarningLevel>Level3</WarningLevel>
	<DebugInformationFormat>ProgramDatabase</DebugInformationFormat>
		]]
	end



--
-- Edit-and-Continue is not supported for Managed builds.
--

	function suite.debugFormat_onManagedCode()
		symbols "On"
		clr "On"
		prepare()
		test.capture [[
<ClCompile>
	<PrecompiledHeader>NotUsing</PrecompiledHeader>
	<WarningLevel>Level3</WarningLevel>
	<DebugInformationFormat>ProgramDatabase</DebugInformationFormat>
		]]
	end


--
-- Check handling of forced includes.
--

	function suite.forcedIncludeFiles()
		forceincludes { "stdafx.h", "include/sys.h" }
		prepare()
		test.capture [[
<ClCompile>
	<PrecompiledHeader>NotUsing</PrecompiledHeader>
	<WarningLevel>Level3</WarningLevel>
	<ForcedIncludeFiles>stdafx.h;include\sys.h</ForcedIncludeFiles>
		]]
	end

	function suite.forcedUsingFiles()
		forceusings { "stdafx.h", "include/sys.h" }
		prepare()
		test.capture [[
<ClCompile>
	<PrecompiledHeader>NotUsing</PrecompiledHeader>
	<WarningLevel>Level3</WarningLevel>
	<ForcedUsingFiles>stdafx.h;include\sys.h</ForcedUsingFiles>
		]]
	end


--
-- Check handling of the NoRuntimeChecks flag.
--

	function suite.onNoRuntimeChecks()
		flags { "NoRuntimeChecks" }
		prepare()
		test.capture [[
<ClCompile>
	<PrecompiledHeader>NotUsing</PrecompiledHeader>
	<WarningLevel>Level3</WarningLevel>
	<BasicRuntimeChecks>Default</BasicRuntimeChecks>
		]]
	end


--
-- Check handling of the EnableMultiProcessorCompile flag.
--

	function suite.onMultiProcessorCompile()
		flags { "MultiProcessorCompile" }
		prepare()
		test.capture [[
<ClCompile>
	<PrecompiledHeader>NotUsing</PrecompiledHeader>
	<WarningLevel>Level3</WarningLevel>
	<Optimization>Disabled</Optimization>
	<MinimalRebuild>false</MinimalRebuild>
	<MultiProcessorCompilation>true</MultiProcessorCompilation>
		]]
	end


--
-- Check handling of the `runtime` API; should override the
-- default behavior of linking the debug runtime when symbols are
-- enabled with no optimizations.
--

	function suite.releaseRuntime_onReleaseRuntime()
		runtime "Release"
		symbols "On"
		prepare()
		test.capture [[
<ClCompile>
	<PrecompiledHeader>NotUsing</PrecompiledHeader>
	<WarningLevel>Level3</WarningLevel>
	<DebugInformationFormat>EditAndContinue</DebugInformationFormat>
	<Optimization>Disabled</Optimization>
	<RuntimeLibrary>MultiThreadedDLL</RuntimeLibrary>
		]]
	end

	function suite.releaseRuntime_onDynamicAndReleaseRuntime()
		runtime "Release"
		staticruntime "Off"
		symbols "On"
		prepare()
		test.capture [[
<ClCompile>
	<PrecompiledHeader>NotUsing</PrecompiledHeader>
	<WarningLevel>Level3</WarningLevel>
	<DebugInformationFormat>EditAndContinue</DebugInformationFormat>
	<Optimization>Disabled</Optimization>
	<RuntimeLibrary>MultiThreadedDLL</RuntimeLibrary>
		]]
	end

	function suite.releaseRuntime_onStaticAndReleaseRuntime()
		runtime "Release"
		staticruntime "On"
		symbols "On"
		prepare()
		test.capture [[
<ClCompile>
	<PrecompiledHeader>NotUsing</PrecompiledHeader>
	<WarningLevel>Level3</WarningLevel>
	<DebugInformationFormat>EditAndContinue</DebugInformationFormat>
	<Optimization>Disabled</Optimization>
	<RuntimeLibrary>MultiThreaded</RuntimeLibrary>
		]]
	end


--
-- Check handling of the OmitDefaultLibrary flag.
--

	function suite.onOmitDefaultLibrary()
		flags { "OmitDefaultLibrary" }
		prepare()
		test.capture [[
<ClCompile>
	<PrecompiledHeader>NotUsing</PrecompiledHeader>
	<WarningLevel>Level3</WarningLevel>
	<Optimization>Disabled</Optimization>
	<OmitDefaultLibName>true</OmitDefaultLibName>
		]]
	end


--
-- Check handling of the explicitly disabling symbols.
-- Note: VS2013 and older have a bug with setting
-- DebugInformationFormat to None. The workaround
-- is to leave the field blank.
--
	function suite.onNoSymbols()
		symbols 'Off'
		prepare()
		test.capture [[
<ClCompile>
	<PrecompiledHeader>NotUsing</PrecompiledHeader>
	<WarningLevel>Level3</WarningLevel>
	<DebugInformationFormat></DebugInformationFormat>
	<Optimization>Disabled</Optimization>
		]]
	end


--
-- VS2015 and newer can use DebugInformationFormat None.
--
	function suite.onNoSymbolsVS2015()
		symbols 'Off'
		p.action.set("vs2015")
		prepare()
		test.capture [[
<ClCompile>
	<PrecompiledHeader>NotUsing</PrecompiledHeader>
	<WarningLevel>Level3</WarningLevel>
	<DebugInformationFormat>None</DebugInformationFormat>
	<Optimization>Disabled</Optimization>
		]]
	end


--
-- Check handling of the stringpooling api
--
	function suite.onStringPoolingOff()
		stringpooling 'Off'
		prepare()
		test.capture [[
<ClCompile>
	<PrecompiledHeader>NotUsing</PrecompiledHeader>
	<WarningLevel>Level3</WarningLevel>
	<Optimization>Disabled</Optimization>
	<StringPooling>false</StringPooling>
		]]
	end

	function suite.onStringPoolingOn()
		stringpooling 'On'
		prepare()
		test.capture [[
<ClCompile>
	<PrecompiledHeader>NotUsing</PrecompiledHeader>
	<WarningLevel>Level3</WarningLevel>
	<Optimization>Disabled</Optimization>
	<StringPooling>true</StringPooling>
		]]
	end

	function suite.onStringPoolingNotSpecified()
		optimize "On"
		prepare()
		test.capture [[
<ClCompile>
	<PrecompiledHeader>NotUsing</PrecompiledHeader>
	<WarningLevel>Level3</WarningLevel>
	<Optimization>Full</Optimization>
	<FunctionLevelLinking>true</FunctionLevelLinking>
	<IntrinsicFunctions>true</IntrinsicFunctions>
	<MinimalRebuild>false</MinimalRebuild>
	<StringPooling>true</StringPooling>
		]]
	end



--
-- Check handling of the floatingpointexceptions api
--
	function suite.onFloatingPointExceptionsOff()
		floatingpointexceptions 'Off'
		prepare()
		test.capture [[
<ClCompile>
	<PrecompiledHeader>NotUsing</PrecompiledHeader>
	<WarningLevel>Level3</WarningLevel>
	<Optimization>Disabled</Optimization>
	<FloatingPointExceptions>false</FloatingPointExceptions>
		]]
	end

	function suite.onFloatingPointExceptionsOn()
		floatingpointexceptions 'On'
		prepare()
		test.capture [[
<ClCompile>
	<PrecompiledHeader>NotUsing</PrecompiledHeader>
	<WarningLevel>Level3</WarningLevel>
	<Optimization>Disabled</Optimization>
	<FloatingPointExceptions>true</FloatingPointExceptions>
		]]
	end

	function suite.onFloatingPointExceptionsNotSpecified()
		prepare()
		test.capture [[
<ClCompile>
	<PrecompiledHeader>NotUsing</PrecompiledHeader>
	<WarningLevel>Level3</WarningLevel>
	<Optimization>Disabled</Optimization>
</ClCompile>
		]]
	end



--
-- Check handling of the functionlevellinking api
--
	function suite.onFunctionLevelLinkingOff()
		functionlevellinking 'Off'
		prepare()
		test.capture [[
<ClCompile>
	<PrecompiledHeader>NotUsing</PrecompiledHeader>
	<WarningLevel>Level3</WarningLevel>
	<Optimization>Disabled</Optimization>
	<FunctionLevelLinking>false</FunctionLevelLinking>
		]]
	end

	function suite.onFunctionLevelLinkingOn()
		functionlevellinking 'On'
		prepare()
		test.capture [[
<ClCompile>
	<PrecompiledHeader>NotUsing</PrecompiledHeader>
	<WarningLevel>Level3</WarningLevel>
	<Optimization>Disabled</Optimization>
	<FunctionLevelLinking>true</FunctionLevelLinking>
		]]
	end

	function suite.onFunctionLevelLinkingNotSpecified()
		optimize "On"
		prepare()
		test.capture [[
<ClCompile>
	<PrecompiledHeader>NotUsing</PrecompiledHeader>
	<WarningLevel>Level3</WarningLevel>
	<Optimization>Full</Optimization>
	<FunctionLevelLinking>true</FunctionLevelLinking>
		]]
	end



--
-- Check handling of the intrinsics api
--
	function suite.onIntrinsicsOff()
		intrinsics 'Off'
		prepare()
		test.capture [[
<ClCompile>
	<PrecompiledHeader>NotUsing</PrecompiledHeader>
	<WarningLevel>Level3</WarningLevel>
	<Optimization>Disabled</Optimization>
	<IntrinsicFunctions>false</IntrinsicFunctions>
		]]
	end

	function suite.onIntrinsicsOn()
		intrinsics 'On'
		prepare()
		test.capture [[
<ClCompile>
	<PrecompiledHeader>NotUsing</PrecompiledHeader>
	<WarningLevel>Level3</WarningLevel>
	<Optimization>Disabled</Optimization>
	<IntrinsicFunctions>true</IntrinsicFunctions>
		]]
	end

	function suite.onIntrinsicsNotSpecified()
		optimize "On"
		prepare()
		test.capture [[
<ClCompile>
	<PrecompiledHeader>NotUsing</PrecompiledHeader>
	<WarningLevel>Level3</WarningLevel>
	<Optimization>Full</Optimization>
	<FunctionLevelLinking>true</FunctionLevelLinking>
	<IntrinsicFunctions>true</IntrinsicFunctions>
	<MinimalRebuild>false</MinimalRebuild>
	<StringPooling>true</StringPooling>
		]]
	end



--
-- Check handling of the language api
--
	function suite.onLanguageC()
		language 'C'
		prepare()
		test.capture [[
<ClCompile>
	<PrecompiledHeader>NotUsing</PrecompiledHeader>
	<WarningLevel>Level3</WarningLevel>
	<Optimization>Disabled</Optimization>
</ClCompile>
		]]
	end

	function suite.onLanguageCpp()
		language 'C++'
		prepare()
		test.capture [[
<ClCompile>
	<PrecompiledHeader>NotUsing</PrecompiledHeader>
	<WarningLevel>Level3</WarningLevel>
	<Optimization>Disabled</Optimization>
</ClCompile>
		]]
	end


--
-- Check handling of the compileAs api
--
	function suite.onCompileAsC()
		compileas 'C'
		prepare()
		test.capture [[
<ClCompile>
	<PrecompiledHeader>NotUsing</PrecompiledHeader>
	<WarningLevel>Level3</WarningLevel>
	<Optimization>Disabled</Optimization>
	<CompileAs>CompileAsC</CompileAs>
</ClCompile>
		]]
	end

	function suite.onCompileAsCpp()
		compileas 'C++'
		prepare()
		test.capture [[
<ClCompile>
	<PrecompiledHeader>NotUsing</PrecompiledHeader>
	<WarningLevel>Level3</WarningLevel>
	<Optimization>Disabled</Optimization>
	<CompileAs>CompileAsCpp</CompileAs>
</ClCompile>
		]]
	end


--
-- Check handling of the C++14 & C++17 api
--

	function suite.onLanguage_Cpp14_VS2010()
		cppdialect 'C++14'
		prepare()
		test.capture [[
<ClCompile>
	<PrecompiledHeader>NotUsing</PrecompiledHeader>
	<WarningLevel>Level3</WarningLevel>
	<Optimization>Disabled</Optimization>
</ClCompile>
		]]
	end

	function suite.onLanguage_Cpp14_VS2015()
		p.action.set("vs2015")

		cppdialect 'C++14'
		prepare()
		test.capture [[
<ClCompile>
	<PrecompiledHeader>NotUsing</PrecompiledHeader>
	<WarningLevel>Level3</WarningLevel>
	<Optimization>Disabled</Optimization>
	<AdditionalOptions>/std:c++14 %(AdditionalOptions)</AdditionalOptions>
</ClCompile>
		]]
	end

	function suite.onLanguage_Cpp14_VS2017()
		p.action.set("vs2017")

		cppdialect 'C++14'
		prepare()
		test.capture [[
<ClCompile>
	<PrecompiledHeader>NotUsing</PrecompiledHeader>
	<WarningLevel>Level3</WarningLevel>
	<Optimization>Disabled</Optimization>
	<LanguageStandard>stdcpp14</LanguageStandard>
</ClCompile>
		]]
	end

	function suite.onLanguage_Cpp17_VS2010()
		cppdialect 'C++17'
		prepare()
		test.capture [[
<ClCompile>
	<PrecompiledHeader>NotUsing</PrecompiledHeader>
	<WarningLevel>Level3</WarningLevel>
	<Optimization>Disabled</Optimization>
</ClCompile>
		]]
	end

	function suite.onLanguage_Cpp17_VS2015()
		p.action.set("vs2015")

		cppdialect 'C++17'
		prepare()
		test.capture [[
<ClCompile>
	<PrecompiledHeader>NotUsing</PrecompiledHeader>
	<WarningLevel>Level3</WarningLevel>
	<Optimization>Disabled</Optimization>
	<AdditionalOptions>/std:c++latest %(AdditionalOptions)</AdditionalOptions>
</ClCompile>
		]]
	end

	function suite.onLanguage_Cpp17_VS2017()
		p.action.set("vs2017")

		cppdialect 'C++17'
		prepare()
		test.capture [[
<ClCompile>
	<PrecompiledHeader>NotUsing</PrecompiledHeader>
	<WarningLevel>Level3</WarningLevel>
	<Optimization>Disabled</Optimization>
	<LanguageStandard>stdcpplatest</LanguageStandard>
</ClCompile>
		]]
	end

--
-- Check StaticLib SymbolsPath
--

	function suite.generateProgramDataBaseFileName_onStaticLib()
		kind "StaticLib"

		symbols "On"
		symbolspath "$(IntDir)$(TargetName).pdb"

		prepare()
		test.capture [[
<ClCompile>
	<PrecompiledHeader>NotUsing</PrecompiledHeader>
	<WarningLevel>Level3</WarningLevel>
	<DebugInformationFormat>EditAndContinue</DebugInformationFormat>
	<Optimization>Disabled</Optimization>
	<ProgramDataBaseFileName>$(IntDir)$(TargetName).pdb</ProgramDataBaseFileName>
</ClCompile>
		]]
	end

	function suite.generateNotProgramDataBaseFileName_onSharedLib()
		kind "SharedLib"

		symbols "On"
		symbolspath "$(IntDir)$(TargetName).pdb"

		prepare()
		test.capture [[
<ClCompile>
	<PrecompiledHeader>NotUsing</PrecompiledHeader>
	<WarningLevel>Level3</WarningLevel>
	<DebugInformationFormat>EditAndContinue</DebugInformationFormat>
	<Optimization>Disabled</Optimization>
</ClCompile>
		]]
	end

--
<<<<<<< HEAD
-- Check StructMemberAlignment
--

	function suite.structMemberAlignment()
		structmemberalign(1)
=======
-- Check UnsignedChar.
--

	function suite.unsignedChar_On()
		unsignedchar "On"
		prepare()
		test.capture [[
<ClCompile>
	<PrecompiledHeader>NotUsing</PrecompiledHeader>
	<WarningLevel>Level3</WarningLevel>
	<Optimization>Disabled</Optimization>
	<AdditionalOptions>/J %(AdditionalOptions)</AdditionalOptions>
</ClCompile>
		]]
	end

	function suite.unsignedChar_Off()
		unsignedchar "Off"
>>>>>>> dc641e5c
		prepare()
		test.capture [[
<ClCompile>
	<PrecompiledHeader>NotUsing</PrecompiledHeader>
	<WarningLevel>Level3</WarningLevel>
	<Optimization>Disabled</Optimization>
<<<<<<< HEAD
	<StructMemberAlignment>1Byte</StructMemberAlignment>
=======
>>>>>>> dc641e5c
</ClCompile>
		]]
	end<|MERGE_RESOLUTION|>--- conflicted
+++ resolved
@@ -1240,42 +1240,47 @@
 	end
 
 --
-<<<<<<< HEAD
+-- Check UnsignedChar.
+--
+
+	function suite.unsignedChar_On()
+		unsignedchar "On"
+		prepare()
+		test.capture [[
+<ClCompile>
+	<PrecompiledHeader>NotUsing</PrecompiledHeader>
+	<WarningLevel>Level3</WarningLevel>
+	<Optimization>Disabled</Optimization>
+	<AdditionalOptions>/J %(AdditionalOptions)</AdditionalOptions>
+</ClCompile>
+		]]
+	end
+
+	function suite.unsignedChar_Off()
+		unsignedchar "Off"
+		prepare()
+		test.capture [[
+<ClCompile>
+	<PrecompiledHeader>NotUsing</PrecompiledHeader>
+	<WarningLevel>Level3</WarningLevel>
+	<Optimization>Disabled</Optimization>
+</ClCompile>
+		]]
+	end
+
+--
 -- Check StructMemberAlignment
 --
 
 	function suite.structMemberAlignment()
 		structmemberalign(1)
-=======
--- Check UnsignedChar.
---
-
-	function suite.unsignedChar_On()
-		unsignedchar "On"
-		prepare()
-		test.capture [[
-<ClCompile>
-	<PrecompiledHeader>NotUsing</PrecompiledHeader>
-	<WarningLevel>Level3</WarningLevel>
-	<Optimization>Disabled</Optimization>
-	<AdditionalOptions>/J %(AdditionalOptions)</AdditionalOptions>
-</ClCompile>
-		]]
-	end
-
-	function suite.unsignedChar_Off()
-		unsignedchar "Off"
->>>>>>> dc641e5c
-		prepare()
-		test.capture [[
-<ClCompile>
-	<PrecompiledHeader>NotUsing</PrecompiledHeader>
-	<WarningLevel>Level3</WarningLevel>
-	<Optimization>Disabled</Optimization>
-<<<<<<< HEAD
+		prepare()
+		test.capture [[
+<ClCompile>
+	<PrecompiledHeader>NotUsing</PrecompiledHeader>
+	<WarningLevel>Level3</WarningLevel>
+	<Optimization>Disabled</Optimization>
 	<StructMemberAlignment>1Byte</StructMemberAlignment>
-=======
->>>>>>> dc641e5c
 </ClCompile>
 		]]
 	end