--
-- _premake_init.lua
--
-- Prepares the runtime environment for the add-ons and user project scripts.
--
-- Copyright (c) 2012-2015 Jason Perkins and the Premake project
--

	local p = premake
	local api = p.api

	local DOC_URL = "See https://github.com/premake/premake-core/wiki/"


-----------------------------------------------------------------------------
--
-- Register the core API functions.
--
-----------------------------------------------------------------------------

	api.register {
		name = "architecture",
		scope = "config",
		kind = "string",
		allowed = {
			"universal",
			p.X86,
			p.X86_64,
			p.ARM,
			p.ARM64,
		},
		aliases = {
			i386  = p.X86,
			amd64 = p.X86_64,
			x32   = p.X86,	-- these should be DEPRECATED
			x64   = p.X86_64,
		},
	}

	api.register {
		name = "atl",
		scope = "config",
		kind  = "string",
		allowed = {
			"Off",
			"Dynamic",
			"Static",
		},
	}

	api.register {
		name = "basedir",
		scope = "project",
		kind = "path"
	}

	api.register {
		name = "buildaction",
		scope = "config",
		kind = "string",
		allowed = {
			"Application",
			"Compile",
			"Component",
			"Copy",
			"Embed",
			"Form",
			"None",
			"Resource",
			"UserControl",
		},
	}

	api.register {
		name = "buildcommands",
		scope = { "config", "rule" },
		kind = "list:string",
		tokens = true,
		pathVars = true,
	}

	api.register {
		name = "buildcustomizations",
		scope = "project",
		kind = "list:string",
	}

	api.register {
		name = "builddependencies",
		scope = { "rule" },
		kind = "list:string",
		tokens = true,
		pathVars = true,
	}

	api.register {
		name = "buildlog",
		scope = { "config" },
		kind = "path",
		tokens = true,
		pathVars = true,
	}

	api.register {
		name = "buildmessage",
		scope = { "config", "rule" },
		kind = "string",
		tokens = true,
		pathVars = true,
	}

	api.register {
		name = "buildoptions",
		scope = "config",
		kind = "list:string",
		tokens = true,
		pathVars = true,
	}

	api.register {
		name = "buildoutputs",
		scope = { "config", "rule" },
		kind = "list:path",
		tokens = true,
		pathVars = false,
	}

	api.register {
		name = "buildinputs",
		scope = "config",
		kind = "list:path",
		tokens = true,
		pathVars = false,
	}

	api.register {
		name = "buildrule",     -- DEPRECATED
		scope = "config",
		kind = "table",
		tokens = true,
	}

	api.register {
		name = "characterset",
		scope = "config",
		kind = "string",
		allowed = {
			"Default",
			"ASCII",
			"MBCS",
			"Unicode",
		}
	}

	api.register {
		name = "cleancommands",
		scope = "config",
		kind = "list:string",
		tokens = true,
		pathVars = true,
	}

	api.register {
		name = "cleanextensions",
		scope = "config",
		kind = "list:string",
	}

	api.register {
		name = "clr",
		scope = "config",
		kind = "string",
		allowed = {
			"Off",
			"On",
			"Pure",
			"Safe",
			"Unsafe",
		}
	}

	api.register {
		name = "compilebuildoutputs",
		scope = "config",
		kind = "boolean"
	}

	api.register {
		name = "compileas",
		scope = "config",
		kind = "string",
		allowed = {
			"Default",
			"C",
			"C++",
		}
	}

	api.register {
		name = "configmap",
		scope = "project",
		kind = "list:keyed:array:string",
	}

	api.register {
		name = "configfile",
		scope = "config",
		kind = "string",
		tokens = true,
	}

	api.register {
		name = "configurations",
		scope = "project",
		kind = "list:string",
	}

	api.register {
		name = "copylocal",
		scope = "config",
		kind = "list:mixed",
		tokens = true,
	}

	api.register {
		name = "debugargs",
		scope = "config",
		kind = "list:string",
		tokens = true,
		pathVars = true,
		allowDuplicates = true,
	}

	api.register {
		name = "debugcommand",
		scope = "config",
		kind = "path",
		tokens = true,
		pathVars = true,
	}

	api.register {
		name = "debugconnectcommands",
		scope = "config",
		kind = "list:string",
		tokens = true,
	}

	api.register {
		name = "debugdir",
		scope = "config",
		kind = "path",
		tokens = true,
		pathVars = true,
	}

	api.register {
		name = "debugenvs",
		scope = "config",
		kind = "list:string",
		tokens = true,
		pathVars = true,
	}

	api.register {
		name = "debugextendedprotocol",
		scope = "config",
		kind = "boolean",
	}

	api.register {
		name = "debugformat",
		scope = "config",
		kind = "string",
		allowed = {
			"c7",
		},
	}

	api.register {
		name = "debugger",
		scope = "config",
		kind = "string",
		allowed = {
			"Default",
			"GDB",
			"LLDB",
		}
	}

	api.register {
		name = "debuggertype",
		scope = "config",
		kind = "string",
		allowed = {
			"Mixed",
			"NativeOnly",
			"ManagedOnly",
		}
	}

	api.register {
		name = "debugpathmap",
		scope = "config",
		kind = "list:keyed:path",
		tokens = true,
	}

	api.register {
		name = "debugport",
		scope = "config",
		kind = "integer",
	}

	api.register {
		name = "debugremotehost",
		scope = "config",
		kind = "string",
		tokens = true,
	}

	api.register {
		name = "debugsearchpaths",
		scope = "config",
		kind = "list:path",
		tokens = true,
	}

	api.register {
		name = "debugstartupcommands",
		scope = "config",
		kind = "list:string",
		tokens = true,
	}

	api.register {
		name = "debugtoolargs",
		scope = "config",
		kind = "list:string",
		tokens = true,
		pathVars = true,
	}

	api.register {
		name = "debugtoolcommand",
		scope = "config",
		kind = "path",
		tokens = true,
		pathVars = true,
	}

	api.register {
		name = "defaultplatform",
		scope = "project",
		kind = "string",
	}

	api.register {
		name = "defines",
		scope = "config",
		kind = "list:string",
		tokens = true,
	}

	api.register {
		name = "dependson",
		scope = "config",
		kind = "list:string",
		tokens = true,
	}

	api.register {
		name = "deploymentoptions",
		scope = "config",
		kind = "list:string",
		tokens = true,
	}

	api.register {
		name = "disablewarnings",
		scope = "config",
		kind = "list:string",
		tokens = true,
	}

	api.register {
		name = "display",
		scope = "rule",
		kind = "string",
	}

	api.register {
		name = "dpiawareness",
		scope = "config",
		kind = "string",
		allowed = {
			"Default",
			"None",
			"High",
			"HighPerMonitor",
		}
	}

	api.register {
		name = "editandcontinue",
		scope = "config",
		kind = "string",
		allowed = {
			"Default",
			"On",
			"Off",
		},
	}

	api.register {
		name = "exceptionhandling",
		scope = "config",
		kind = "string",
		allowed = {
			"Default",
			"On",
			"Off",
			"SEH",
			"CThrow",
		},
	}

	api.register {
		name = "enablewarnings",
		scope = "config",
		kind = "list:string",
		tokens = true,
	}

	api.register {
		name = "endian",
		scope = "config",
		kind = "string",
		allowed = {
			"Default",
			"Little",
			"Big",
		},
	}

	api.register {
		name = "entrypoint",
		scope = "config",
		kind = "string",
	}

	api.register {
		name = "fatalwarnings",
		scope = "config",
		kind = "list:string",
		tokens = true,
	}

	api.register {
		name = "fileextension",
		scope = "rule",
		kind = "list:string",
	}

	api.register {
		name = "filename",
		scope = { "project", "rule" },
		kind = "string",
		tokens = true,
	}

	api.register {
		name = "files",
		scope = "config",
		kind = "list:file",
		tokens = true,
	}

	api.register {
		name = "functionlevellinking",
		scope = "config",
		kind = "boolean"
	}

	api.register {
		name = "flags",
		scope = "config",
		kind  = "list:string",
		allowed = {
			"Component",           -- DEPRECATED
			"DebugEnvsDontMerge",
			"DebugEnvsInherit",
			"EnableSSE",           -- DEPRECATED
			"EnableSSE2",          -- DEPRECATED
			"ExcludeFromBuild",
			"ExtraWarnings",       -- DEPRECATED
			"FatalCompileWarnings",
			"FatalLinkWarnings",
			"FloatFast",           -- DEPRECATED
			"FloatStrict",         -- DEPRECATED
			"LinkTimeOptimization",
			"Managed",             -- DEPRECATED
			"Maps",
			"MFC",
			"MultiProcessorCompile",
			"NativeWChar",         -- DEPRECATED
			"No64BitChecks",
			"NoCopyLocal",
			"NoEditAndContinue",   -- DEPRECATED
			"NoFramePointer",
			"NoImplicitLink",
			"NoImportLib",
			"NoIncrementalLink",
			"NoManifest",
			"NoMinimalRebuild",
			"NoNativeWChar",       -- DEPRECATED
			"NoPCH",
			"NoRuntimeChecks",
			"NoBufferSecurityCheck",
			"NoWarnings",          -- DEPRECATED
			"OmitDefaultLibrary",
			"Optimize",            -- DEPRECATED
			"OptimizeSize",        -- DEPRECATED
			"OptimizeSpeed",       -- DEPRECATED
			"RelativeLinks",
			"ReleaseRuntime",      -- DEPRECATED
			"ShadowedVariables",
			"StaticRuntime",       -- DEPRECATED
			"Symbols",             -- DEPRECATED
			"UndefinedIdentifiers",
			"WinMain",             -- DEPRECATED
			"WPF",
			"C++11",               -- DEPRECATED
			"C++14",               -- DEPRECATED
			"C90",                 -- DEPRECATED
			"C99",                 -- DEPRECATED
			"C11",                 -- DEPRECATED
		},
		aliases = {
			FatalWarnings = { "FatalWarnings", "FatalCompileWarnings", "FatalLinkWarnings" },
			Optimise = 'Optimize',
			OptimiseSize = 'OptimizeSize',
			OptimiseSpeed = 'OptimizeSpeed',
		},
	}

	api.register {
		name = "floatingpoint",
		scope = "config",
		kind = "string",
		allowed = {
			"Default",
			"Fast",
			"Strict",
		}
	}

	api.register {
		name = "floatingpointexceptions",
		scope = "config",
		kind = "boolean"
	}

	api.register {
		name = "inlining",
		scope = "config",
		kind = "string",
		allowed = {
			"Default",
			"Disabled",
			"Explicit",
			"Auto"
		}
	}

	api.register {
		name = "callingconvention",
		scope = "config",
		kind = "string",
		allowed = {
			"Cdecl",
			"FastCall",
			"StdCall",
			"VectorCall",
		}
	}

	api.register {
		name = "forceincludes",
		scope = "config",
		kind = "list:mixed",
		tokens = true,
	}

	api.register {
		name = "forceusings",
		scope = "config",
		kind = "list:file",
		tokens = true,
	}

	api.register {
		name = "fpu",
		scope = "config",
		kind = "string",
		allowed = {
			"Software",
			"Hardware",
		}
	}

	api.register {
		name = "dotnetframework",
		scope = "config",
		kind = "string",
	}

	api.register {
		name = "gccprefix",
		scope = "config",
		kind = "string",
		tokens = true,
	}

	api.register {
		name = "ignoredefaultlibraries",
		scope = "config",
		kind = "list:mixed",
		tokens = true,
	}

	api.register {
		name = "icon",
		scope = "project",
		kind = "file",
		tokens = true,
	}

	api.register {
		name = "imageoptions",
		scope = "config",
		kind = "list:string",
		tokens = true,
	}

	api.register {
		name = "imagepath",
		scope = "config",
		kind = "path",
		tokens = true,
	}

	api.register {
		name = "implibdir",
		scope = "config",
		kind = "path",
		tokens = true,
	}

	api.register {
		name = "implibextension",
		scope = "config",
		kind = "string",
		tokens = true,
	}

	api.register {
		name = "implibname",
		scope = "config",
		kind = "string",
		tokens = true,
	}

	api.register {
		name = "implibprefix",
		scope = "config",
		kind = "string",
		tokens = true,
	}

	api.register {
		name = "implibsuffix",
		scope = "config",
		kind = "string",
		tokens = true,
	}

	api.register {
		name = "includedirs",
		scope = "config",
		kind = "list:directory",
		tokens = true,
	}

	api.register {
		name = "intrinsics",
		scope = "config",
		kind = "boolean"
	}

	api.register {
		name = "bindirs",
		scope = "config",
		kind = "list:directory",
		tokens = true,
	}

	api.register {
		name = "kind",
		scope = "config",
		kind = "string",
		allowed = {
			"ConsoleApp",
			"Makefile",
			"None",
			"SharedLib",
			"StaticLib",
			"WindowedApp",
			"Utility",
		},
	}

	api.register {
		name = "sharedlibtype",
		scope = "project",
		kind = "string",
		allowed = {
			"OSXBundle",
			"OSXFramework",
		},
	}

	api.register {
		name = "language",
		scope = "project",
		kind = "string",
		allowed = {
			"C",
			"C++",
			"C#",
			"F#"
		}
	}

	api.register {
		name = "cdialect",
		scope = "config",
		kind = "string",
		allowed = {
			"Default",
			"C89",
			"C90",
			"C99",
			"C11",
			"gnu89",
			"gnu90",
			"gnu99",
			"gnu11",
		}
	}

	api.register {
		name = "cppdialect",
		scope = "config",
		kind = "string",
		allowed = {
			"Default",
			"C++98",
			"C++0x",
			"C++11",
			"C++1y",
			"C++14",
			"C++1z",
			"C++17",
			"gnu++98",
			"gnu++0x",
			"gnu++11",
			"gnu++1y",
			"gnu++14",
			"gnu++1z",
			"gnu++17",
		}
	}

	api.register {
		name = "libdirs",
		scope = "config",
		kind = "list:directory",
		tokens = true,
	}

	api.register {
		name = "frameworkdirs",
		scope = "config",
		kind = "list:directory",
		tokens = true,
	}

	api.register {
		name = "linkbuildoutputs",
		scope = "config",
		kind = "boolean"
	}

	api.register {
		name = "linkoptions",
		scope = "config",
		kind = "list:string",
		tokens = true,
	}

	api.register {
		name = "links",
		scope = "config",
		kind = "list:mixed",
		tokens = true,
	}

	api.register {
		name = "linkgroups",
		scope = "config",
		kind = "string",
		allowed = {
			"Off",
			"On",
		}
	}

	api.register {
		name = "locale",
		scope = "config",
		kind = "string",
		tokens = false,
	}

	api.register {
		name = "location",
		scope = { "project", "rule" },
		kind = "path",
		tokens = true,
	}

	api.register {
		name = "makesettings",
		scope = "config",
		kind = "list:string",
		tokens = true,
	}

	api.register {
		name = "namespace",
		scope = "project",
		kind = "string",
		tokens = true,
	}

	api.register {
		name = "nativewchar",
		scope = "config",
		kind = "string",
		allowed = {
			"Default",
			"On",
			"Off",
		}
	}

	api.register {
		name = "nuget",
		scope = "config",
		kind = "list:string",
		tokens = true,
	}

	api.register {
		name = "nugetsource",
		scope = "project",
		kind = "string",
		tokens = true,
	}

	api.register {
		name = "objdir",
		scope = "config",
		kind = "path",
		tokens = true,
	}

	api.register {
		name = "optimize",
		scope = "config",
		kind = "string",
		allowed = {
			"Off",
			"On",
			"Debug",
			"Size",
			"Speed",
			"Full",
		}
	}

	api.register {
		name = "runpathdirs",
		scope = "config",
		kind = "list:path",
		tokens = true,
	}

	api.register {
		name = "runtime",
		scope = "config",
		kind = "string",
		allowed = {
			"Debug",
			"Release",
		}
	}

	api.register {
		name = "pchheader",
		scope = "config",
		kind = "string",
		tokens = true,
	}

	api.register {
		name = "pchsource",
		scope = "config",
		kind = "path",
		tokens = true,
	}

	api.register {
		name = "pic",
		scope = "config",
		kind = "string",
		allowed = {
			"Off",
			"On",
		}
	}

	api.register {
		name = "platforms",
		scope = "project",
		kind = "list:string",
	}

	api.register {
		name = "postbuildcommands",
		scope = "config",
		kind = "list:string",
		tokens = true,
		pathVars = true,
		allowDuplicates = true,
	}

	api.register {
		name = "postbuildmessage",
		scope = "config",
		kind = "string",
		tokens = true,
		pathVars = true,
	}

	api.register {
		name = "prebuildcommands",
		scope = "config",
		kind = "list:string",
		tokens = true,
		pathVars = true,
		allowDuplicates = true,
	}

	api.register {
		name = "prebuildmessage",
		scope = "config",
		kind = "string",
		tokens = true,
		pathVars = true,
	}

	api.register {
		name = "prelinkcommands",
		scope = "config",
		kind = "list:string",
		tokens = true,
		pathVars = true,
	}

	api.register {
		name = "prelinkmessage",
		scope = "config",
		kind = "string",
		tokens = true,
		pathVars = true,
	}

	api.register {
		name = "propertydefinition",
		scope = "rule",
		kind = "list:table",
	}

	api.register {
		name = "rebuildcommands",
		scope = "config",
		kind = "list:string",
		tokens = true,
		pathVars = true,
	}

	api.register {
		name = "resdefines",
		scope = "config",
		kind = "list:string",
		tokens = true,
	}

	api.register {
		name = "resincludedirs",
		scope = "config",
		kind = "list:directory",
		tokens = true,
	}

	api.register {
		name = "resoptions",
		scope = "config",
		kind = "list:string",
		tokens = true,
	}

	api.register {
		name = "resourcegenerator",
		scope = "project",
		kind = "string",
        allowed = {
            "internal",
            "public"
        }
	}

	api.register {
		name = "rtti",
		scope = "config",
		kind = "string",
		allowed = {
			"Default",
			"On",
			"Off",
		},
	}

	api.register {
		name = "rules",
		scope = "project",
		kind = "list:string",
	}

	api.register {
		name = "startproject",
		scope = "workspace",
		kind = "string",
		tokens = true,
	}

	api.register {
		name = "staticruntime",
		scope = "config",
		kind = "string",
		allowed = {
			"Default",
			"On",
			"Off"
		}
	}

	api.register {
		name = "strictaliasing",
		scope = "config",
		kind = "string",
		allowed = {
			"Off",
			"Level1",
			"Level2",
			"Level3",
		}
	}

	api.register {
		name = "stringpooling",
		scope = "config",
		kind = "boolean"
	}

	api.register {
		name = "symbols",
		scope = "config",
		kind = "string",
		allowed = {
			"Default",
			"On",
			"Off",
			"FastLink",    -- Visual Studio 2015+ only, considered 'On' for all other cases.
			"Full",        -- Visual Studio 2017+ only, considered 'On' for all other cases.
		},
	}

	api.register {
		name = "symbolspath",
		scope = "config",
		kind = "path",
		tokens = true,
	}

	api.register {
		name = "sysincludedirs",
		scope = "config",
		kind = "list:directory",
		tokens = true,
	}

	api.register {
		name = "syslibdirs",
		scope = "config",
		kind = "list:directory",
		tokens = true,
	}

	api.register {
		name = "system",
		scope = "config",
		kind = "string",
		allowed = {
			"aix",
			"bsd",
			"haiku",
			"ios",
			"linux",
			"macosx",
			"solaris",
			"wii",
			"windows",
			"xbox360",
		},
	}

	api.register {
		name = "systemversion",
		scope = "project",
		kind = "string",
	}

	api.register {
		name = "tags",
		scope = "config",
		kind = "list:string",
	}

	api.register {
		name = "tailcalls",
		scope = "config",
		kind = "boolean"
	}

	api.register {
		name = "targetdir",
		scope = "config",
		kind = "path",
		tokens = true,
	}

	api.register {
		name = "targetextension",
		scope = "config",
		kind = "string",
		tokens = true,
	}

	api.register {
		name = "targetname",
		scope = "config",
		kind = "string",
		tokens = true,
	}

	api.register {
		name = "targetprefix",
		scope = "config",
		kind = "string",
		tokens = true,
	}

	api.register {
		name = "targetsuffix",
		scope = "config",
		kind = "string",
		tokens = true,
	}

	api.register {
		name = "toolset",
		scope = "config",
		kind = "string",
		allowed = function(value)
			value = value:lower()
			local tool, version = p.tools.canonical(value)
			if tool then
				return p.tools.normalize(value)
			else
				return nil
			end
		end,
	}

	api.register {
		name = "customtoolnamespace",
		scope = "config",
		kind = "string",
	}

	api.register {
		name = "undefines",
		scope = "config",
		kind = "list:string",
		tokens = true,
	}

	api.register {
		name = "usingdirs",
		scope = "config",
		kind = "list:directory",
		tokens = true,
	}

	api.register {
		name = "uuid",
		scope = "project",
		kind = "string",
		allowed = function(value)
			local ok = true
			if (#value ~= 36) then ok = false end
			for i=1,36 do
				local ch = value:sub(i,i)
				if (not ch:find("[ABCDEFabcdef0123456789-]")) then ok = false end
			end
			if (value:sub(9,9) ~= "-")   then ok = false end
			if (value:sub(14,14) ~= "-") then ok = false end
			if (value:sub(19,19) ~= "-") then ok = false end
			if (value:sub(24,24) ~= "-") then ok = false end
			if (not ok) then
				return nil, "invalid UUID"
			end
			return value:upper()
		end
	}

	api.register {
		name = "vectorextensions",
		scope = "config",
		kind = "string",
		allowed = {
			"Default",
			"AVX",
			"AVX2",
			"IA32",
			"SSE",
			"SSE2",
			"SSE3",
			"SSSE3",
			"SSE4.1",
		}
	}

	api.register {
		name = "isaextensions",
		scope = "config",
		kind = "list:string",
		allowed = {
			"MOVBE",
			"POPCNT",
			"PCLMUL",
			"LZCNT",
			"BMI",
			"BMI2",
			"F16C",
			"AES",
			"FMA",
			"FMA4",
			"RDRND",
		}
	}

	api.register {
		name = "vpaths",
		scope = "project",
		kind = "list:keyed:list:path",
		tokens = true,
		pathVars = true,
	}

	api.register {
		name = "warnings",
		scope = "config",
		kind = "string",
		allowed = {
			"Off",
			"Default",
			"High",
			"Extra",
		}
	}

	api.register {
		name = "largeaddressaware",
		scope = "config",
		kind = "boolean",
	}

	api.register {
		name = "editorintegration",
		scope = "workspace",
		kind = "boolean",
	}

	api.register {
		name = "preferredtoolarchitecture",
		scope = "workspace",
		kind = "string",
		allowed = {
			"Default",
			p.X86,
			p.X86_64,
		}
	}

	api.register {
		name = "unsignedchar",
		scope = "config",
		kind = "boolean",
	}

<<<<<<< HEAD
	api.register {
		name = "visibility",
		scope = "config",
		kind = "string",
		allowed = {
			"Default",
			"Hidden",
			"Internal",
			"Protected"
=======
	p.api.register {
		name = "structmemberalign",
		scope = "config",
		kind = "integer",
		allowed = {
			"1",
			"2",
			"4",
			"8",
			"16",
>>>>>>> c802adfd
		}
	}

-----------------------------------------------------------------------------
--
-- Field name aliases for backward compatibility
--
-----------------------------------------------------------------------------

	api.alias("buildcommands", "buildCommands")
	api.alias("builddependencies", "buildDependencies")
	api.alias("buildmessage", "buildMessage")
	api.alias("buildoutputs", "buildOutputs")
	api.alias("cleanextensions", "cleanExtensions")
	api.alias("configfile", "configFile")
	api.alias("dotnetframework", "framework")
	api.alias("editandcontinue", "editAndContinue")
	api.alias("fileextension", "fileExtension")
	api.alias("propertydefinition", "propertyDefinition")
	api.alias("removefiles", "excludes")


-----------------------------------------------------------------------------
--
-- Handlers for deprecated fields and values.
--
-----------------------------------------------------------------------------

	-- 13 Apr 2017

	api.deprecateField("buildrule", 'Use `buildcommands`, `buildoutputs`, and `buildmessage` instead.',
	function(value)
		if value.description then
			buildmessage(value.description)
		end
		buildcommands(value.commands)
		buildoutputs(value.outputs)
	end)


	api.deprecateValue("flags", "Component", 'Use `buildaction "Component"` instead.',
	function(value)
		buildaction "Component"
	end)


	api.deprecateValue("flags", "EnableSSE", 'Use `vectorextensions "SSE"` instead.',
	function(value)
		vectorextensions("SSE")
	end,
	function(value)
		vectorextensions "Default"
	end)


	api.deprecateValue("flags", "EnableSSE2", 'Use `vectorextensions "SSE2"` instead.',
	function(value)
		vectorextensions("SSE2")
	end,
	function(value)
		vectorextensions "Default"
	end)


	api.deprecateValue("flags", "FloatFast", 'Use `floatingpoint "Fast"` instead.',
	function(value)
		floatingpoint("Fast")
	end,
	function(value)
		floatingpoint "Default"
	end)


	api.deprecateValue("flags", "FloatStrict", 'Use `floatingpoint "Strict"` instead.',
	function(value)
		floatingpoint("Strict")
	end,
	function(value)
		floatingpoint "Default"
	end)


	api.deprecateValue("flags", "NativeWChar", 'Use `nativewchar "On"` instead."',
	function(value)
		nativewchar("On")
	end,
	function(value)
		nativewchar "Default"
	end)


	api.deprecateValue("flags", "NoNativeWChar", 'Use `nativewchar "Off"` instead."',
	function(value)
		nativewchar("Off")
	end,
	function(value)
		nativewchar "Default"
	end)


	api.deprecateValue("flags", "Optimize", 'Use `optimize "On"` instead.',
	function(value)
		optimize ("On")
	end,
	function(value)
		optimize "Off"
	end)


	api.deprecateValue("flags", "OptimizeSize", 'Use `optimize "Size"` instead.',
	function(value)
		optimize ("Size")
	end,
	function(value)
		optimize "Off"
	end)


	api.deprecateValue("flags", "OptimizeSpeed", 'Use `optimize "Speed"` instead.',
	function(value)
		optimize ("Speed")
	end,
	function(value)
		optimize "Off"
	end)


	api.deprecateValue("flags", "ReleaseRuntime", 'Use `runtime "Release"` instead.',
	function(value)
		runtime "Release"
	end,
	function(value)
	end)


	api.deprecateValue("flags", "ExtraWarnings", 'Use `warnings "Extra"` instead.',
	function(value)
		warnings "Extra"
	end,
	function(value)
		warnings "Default"
	end)


	api.deprecateValue("flags", "NoWarnings", 'Use `warnings "Off"` instead.',
	function(value)
		warnings "Off"
	end,
	function(value)
		warnings "Default"
	end)

	api.deprecateValue("flags", "Managed", 'Use `clr "On"` instead.',
	function(value)
		clr "On"
	end,
	function(value)
		clr "Off"
	end)


	api.deprecateValue("flags", "NoEditAndContinue", 'Use editandcontinue "Off"` instead.',
	function(value)
		editandcontinue "Off"
	end,
	function(value)
		editandcontinue "On"
	end)


	-- 21 June 2016

	api.deprecateValue("flags", "Symbols", 'Use `symbols "On"` instead',
	function(value)
		symbols "On"
	end,
	function(value)
		symbols "Default"
	end)


	-- 31 January 2017

	api.deprecateValue("flags", "C++11", 'Use `cppdialect "C++11"` instead',
	function(value)
		cppdialect "C++11"
	end,
	function(value)
		cppdialect "Default"
	end)

	api.deprecateValue("flags", "C++14", 'Use `cppdialect "C++14"` instead',
	function(value)
		cppdialect "C++14"
	end,
	function(value)
		cppdialect "Default"
	end)

	api.deprecateValue("flags", "C90",   'Use `cdialect "gnu90"` instead',
	function(value)
		cdialect "gnu90"
	end,
	function(value)
		cdialect "Default"
	end)

	api.deprecateValue("flags", "C99",   'Use `cdialect "gnu99"` instead',
	function(value)
		cdialect "gnu99"
	end,
	function(value)
		cdialect "Default"
	end)

	api.deprecateValue("flags", "C11",   'Use `cdialect "gnu11"` instead',
	function(value)
		cdialect "gnu11"
	end,
	function(value)
		cdialect "Default"
	end)


	-- 13 April 2017

	api.deprecateValue("flags", "WinMain", 'Use `entrypoint "WinMainCRTStartup"` instead',
	function(value)
		entrypoint "WinMainCRTStartup"
	end,
	function(value)
		entrypoint "mainCRTStartup"
	end)

	-- 31 October 2017

	api.deprecateValue("flags", "StaticRuntime", 'Use `staticruntime "On"` instead',
	function(value)
		staticruntime "On"
	end,
	function(value)
		staticruntime "Default"
	end)

-----------------------------------------------------------------------------
--
-- Install Premake's default set of command line arguments.
--
-----------------------------------------------------------------------------

	newoption
	{
		trigger     = "cc",
		value       = "VALUE",
		description = "Choose a C/C++ compiler set",
		allowed = {
			{ "clang", "Clang (clang)" },
			{ "gcc", "GNU GCC (gcc/g++)" },
		}
	}

	newoption
	{
		trigger     = "dotnet",
		value       = "VALUE",
		description = "Choose a .NET compiler set",
		allowed = {
			{ "msnet",   "Microsoft .NET (csc)" },
			{ "mono",    "Novell Mono (mcs)"    },
			{ "pnet",    "Portable.NET (cscc)"  },
		}
	}

	newoption
	{
		trigger     = "fatal",
		description = "Treat warnings from project scripts as errors"
	}

    newoption
	{
		trigger     = "debugger",
		description = "Start MobDebug remote debugger. Works with ZeroBrane Studio"
	}

	newoption
	{
		trigger     = "file",
		value       = "FILE",
		description = "Read FILE as a Premake script; default is 'premake5.lua'"
	}

	newoption
	{
		trigger     = "help",
		description = "Display this information"
	}

	newoption
	{
		trigger     = "verbose",
		description = "Generate extra debug text output"
	}

	newoption
	{
		trigger = "interactive",
		description = "Interactive command prompt"
	}

	newoption
	{
		trigger     = "os",
		value       = "VALUE",
		description = "Generate files for a different operating system",
		allowed = {
			{ "aix",      "IBM AIX" },
			{ "bsd",      "OpenBSD, NetBSD, or FreeBSD" },
			{ "haiku",    "Haiku" },
			{ "hurd",     "GNU/Hurd" },
			{ "linux",    "Linux" },
			{ "macosx",   "Apple Mac OS X" },
			{ "solaris",  "Solaris" },
			{ "windows",  "Microsoft Windows" },
		}
	}

	newoption
	{
		trigger     = "scripts",
		value       = "PATH",
		description = "Search for additional scripts on the given path"
	}

	newoption
	{
		trigger     = "systemscript",
		value       = "FILE",
		description = "Override default system script (premake5-system.lua)"
	}

	newoption
	{
		trigger     = "version",
		description = "Display version information"
	}

	if http ~= nil then
		newoption {
			trigger = "insecure",
			description = "forfit SSH certification checks."
		}
	end


-----------------------------------------------------------------------------
--
-- Set up the global environment for the systems I know about. I would like
-- to see at least some if not all of this moved into add-ons in the future.
--
-----------------------------------------------------------------------------

	characterset "Default"
	clr "Off"
	editorintegration "Off"
	exceptionhandling "Default"
	rtti "Default"
	symbols "Default"
	nugetsource "https://api.nuget.org/v3/index.json"

	-- Setting a default language makes some validation easier later

	language "C++"

	-- Use Posix-style target naming by default, since it is the most common.

	filter { "kind:SharedLib" }
		targetprefix "lib"
		targetextension ".so"

	filter { "kind:StaticLib" }
		targetprefix "lib"
		targetextension ".a"

	-- Add variations for other Posix-like systems.

	filter { "system:MacOSX", "kind:WindowedApp" }
		targetextension ".app"

	filter { "system:MacOSX", "kind:SharedLib" }
		targetextension ".dylib"

	-- Windows and friends.

	filter { "system:Windows or language:C# or language:F#", "kind:ConsoleApp or WindowedApp" }
		targetextension ".exe"

	filter { "system:Xbox360", "kind:ConsoleApp or WindowedApp" }
		targetextension ".exe"

	filter { "system:Windows or Xbox360", "kind:SharedLib" }
		targetprefix ""
		targetextension ".dll"
		implibextension ".lib"

	filter { "system:Windows or Xbox360", "kind:StaticLib" }
		targetprefix ""
		targetextension ".lib"

	filter { "language:C# or language:F#", "kind:SharedLib" }
		targetprefix ""
		targetextension ".dll"
		implibextension ".dll"

	filter { "kind:SharedLib", "system:not Windows" }
		pic "On"

	filter { "system:macosx" }
		toolset "clang"

	filter {}<|MERGE_RESOLUTION|>--- conflicted
+++ resolved
@@ -1342,17 +1342,6 @@
 		kind = "boolean",
 	}
 
-<<<<<<< HEAD
-	api.register {
-		name = "visibility",
-		scope = "config",
-		kind = "string",
-		allowed = {
-			"Default",
-			"Hidden",
-			"Internal",
-			"Protected"
-=======
 	p.api.register {
 		name = "structmemberalign",
 		scope = "config",
@@ -1363,7 +1352,18 @@
 			"4",
 			"8",
 			"16",
->>>>>>> c802adfd
+		}
+	}
+
+	api.register {
+		name = "visibility",
+		scope = "config",
+		kind = "string",
+		allowed = {
+			"Default",
+			"Hidden",
+			"Internal",
+			"Protected"
 		}
 	}
 
