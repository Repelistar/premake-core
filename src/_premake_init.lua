--- conflicted
+++ resolved
@@ -1356,23 +1356,25 @@
 	}
 
 	api.register {
-<<<<<<< HEAD
+		name = "omitframepointer",
+		scope = "config",
+		kind = "string",
+		allowed = {
+			"Default",
+			"On",
+			"Off"
+		}
+	}
+
+	api.register {
 		name = "visibility",
-=======
-		name = "omitframepointer",
->>>>>>> 2061b151
-		scope = "config",
-		kind = "string",
-		allowed = {
-			"Default",
-<<<<<<< HEAD
+		scope = "config",
+		kind = "string",
+		allowed = {
+			"Default",
 			"Hidden",
 			"Internal",
 			"Protected"
-=======
-			"On",
-			"Off"
->>>>>>> 2061b151
 		}
 	}
 
