--
-- _premake_init.lua
--
-- Prepares the runtime environment for the add-ons and user project scripts.
--
-- Copyright (c) 2012-2015 Jason Perkins and the Premake project
--

	local p = premake
	local api = p.api

	local DOC_URL = "See https://github.com/premake/premake-core/wiki/"


-----------------------------------------------------------------------------
--
-- Register the core API functions.
--
-----------------------------------------------------------------------------

	api.register {
		name = "architecture",
		scope = "config",
		kind = "string",
		allowed = {
			"universal",
			p.X86,
			p.X86_64,
			p.ARM,
			p.ARM64,
		},
		aliases = {
			i386  = p.X86,
			amd64 = p.X86_64,
			x32   = p.X86,	-- these should be DEPRECATED
			x64   = p.X86_64,
		},
	}

	api.register {
		name = "atl",
		scope = "config",
		kind  = "string",
		allowed = {
			"Off",
			"Dynamic",
			"Static",
		},
	}

	api.register {
		name = "basedir",
		scope = "project",
		kind = "path"
	}

	api.register {
		name = "buildaction",
		scope = "config",
		kind = "string",
		allowed = {
			"Application",
			"Compile",
			"Component",
			"Copy",
			"Embed",
			"Form",
			"None",
			"Resource",
			"UserControl",
		},
	}

	api.register {
		name = "buildcommands",
		scope = { "config", "rule" },
		kind = "list:string",
		tokens = true,
		pathVars = true,
	}

	api.register {
		name = "buildcustomizations",
		scope = "project",
		kind = "list:string",
	}

	api.register {
		name = "builddependencies",
		scope = { "rule" },
		kind = "list:string",
		tokens = true,
		pathVars = true,
	}

	api.register {
		name = "buildlog",
		scope = { "config" },
		kind = "path",
		tokens = true,
		pathVars = true,
	}

	api.register {
		name = "buildmessage",
		scope = { "config", "rule" },
		kind = "string",
		tokens = true,
		pathVars = true,
	}

	api.register {
		name = "buildoptions",
		scope = "config",
		kind = "list:string",
		tokens = true,
		pathVars = true,
	}

	api.register {
		name = "buildoutputs",
		scope = { "config", "rule" },
		kind = "list:path",
		tokens = true,
		pathVars = false,
	}

	api.register {
		name = "buildinputs",
		scope = "config",
		kind = "list:path",
		tokens = true,
		pathVars = false,
	}

	api.register {
		name = "buildrule",     -- DEPRECATED
		scope = "config",
		kind = "table",
		tokens = true,
	}

	api.register {
		name = "characterset",
		scope = "config",
		kind = "string",
		allowed = {
			"Default",
			"ASCII",
			"MBCS",
			"Unicode",
		}
	}

	api.register {
		name = "cleancommands",
		scope = "config",
		kind = "list:string",
		tokens = true,
		pathVars = true,
	}

	api.register {
		name = "cleanextensions",
		scope = "config",
		kind = "list:string",
	}

	api.register {
		name = "clr",
		scope = "config",
		kind = "string",
		allowed = {
			"Off",
			"On",
			"Pure",
			"Safe",
			"Unsafe",
		}
	}

	api.register {
		name = "compilebuildoutputs",
		scope = "config",
		kind = "boolean"
	}

	api.register {
		name = "compileas",
		scope = "config",
		kind = "string",
		allowed = {
			"Default",
			"C",
			"C++",
		}
	}

	api.register {
		name = "configmap",
		scope = "project",
		kind = "list:keyed:array:string",
	}

	api.register {
		name = "configfile",
		scope = "config",
		kind = "string",
		tokens = true,
	}

	api.register {
		name = "configurations",
		scope = "project",
		kind = "list:string",
	}

	api.register {
		name = "copylocal",
		scope = "config",
		kind = "list:mixed",
		tokens = true,
	}

	api.register {
		name = "debugargs",
		scope = "config",
		kind = "list:string",
		tokens = true,
		pathVars = true,
		allowDuplicates = true,
	}

	api.register {
		name = "debugcommand",
		scope = "config",
		kind = "path",
		tokens = true,
		pathVars = true,
	}

	api.register {
		name = "debugconnectcommands",
		scope = "config",
		kind = "list:string",
		tokens = true,
	}

	api.register {
		name = "debugdir",
		scope = "config",
		kind = "path",
		tokens = true,
		pathVars = true,
	}

	api.register {
		name = "debugenvs",
		scope = "config",
		kind = "list:string",
		tokens = true,
		pathVars = true,
	}

	api.register {
		name = "debugextendedprotocol",
		scope = "config",
		kind = "boolean",
	}

	api.register {
		name = "debugformat",
		scope = "config",
		kind = "string",
		allowed = {
			"c7",
		},
	}

	api.register {
		name = "debugger",
		scope = "config",
		kind = "string",
		allowed = {
			"Default",
			"GDB",
			"LLDB",
		}
	}

	api.register {
		name = "debuggertype",
		scope = "config",
		kind = "string",
		allowed = {
			"Mixed",
			"NativeOnly",
			"ManagedOnly",
		}
	}

	api.register {
		name = "debugpathmap",
		scope = "config",
		kind = "list:keyed:path",
		tokens = true,
	}

	api.register {
		name = "debugport",
		scope = "config",
		kind = "integer",
	}

	api.register {
		name = "debugremotehost",
		scope = "config",
		kind = "string",
		tokens = true,
	}

	api.register {
		name = "debugsearchpaths",
		scope = "config",
		kind = "list:path",
		tokens = true,
	}

	api.register {
		name = "debugstartupcommands",
		scope = "config",
		kind = "list:string",
		tokens = true,
	}

	api.register {
		name = "debugtoolargs",
		scope = "config",
		kind = "list:string",
		tokens = true,
		pathVars = true,
	}

	api.register {
		name = "debugtoolcommand",
		scope = "config",
		kind = "path",
		tokens = true,
		pathVars = true,
	}

	api.register {
		name = "defaultplatform",
		scope = "project",
		kind = "string",
	}

	api.register {
		name = "defines",
		scope = "config",
		kind = "list:string",
		tokens = true,
	}

	api.register {
		name = "dependson",
		scope = "config",
		kind = "list:string",
		tokens = true,
	}

	api.register {
		name = "deploymentoptions",
		scope = "config",
		kind = "list:string",
		tokens = true,
	}

	api.register {
		name = "disablewarnings",
		scope = "config",
		kind = "list:string",
		tokens = true,
	}

	api.register {
		name = "display",
		scope = "rule",
		kind = "string",
	}

	api.register {
		name = "dpiawareness",
		scope = "config",
		kind = "string",
		allowed = {
			"Default",
			"None",
			"High",
			"HighPerMonitor",
		}
	}

	api.register {
		name = "editandcontinue",
		scope = "config",
		kind = "string",
		allowed = {
			"Default",
			"On",
			"Off",
		},
	}

	api.register {
		name = "exceptionhandling",
		scope = "config",
		kind = "string",
		allowed = {
			"Default",
			"On",
			"Off",
			"SEH",
			"CThrow",
		},
	}

	api.register {
		name = "enablewarnings",
		scope = "config",
		kind = "list:string",
		tokens = true,
	}

	api.register {
		name = "endian",
		scope = "config",
		kind = "string",
		allowed = {
			"Default",
			"Little",
			"Big",
		},
	}

	api.register {
		name = "entrypoint",
		scope = "config",
		kind = "string",
	}

	api.register {
		name = "fatalwarnings",
		scope = "config",
		kind = "list:string",
		tokens = true,
	}

	api.register {
		name = "fileextension",
		scope = "rule",
		kind = "list:string",
	}

	api.register {
		name = "filename",
		scope = { "project", "rule" },
		kind = "string",
		tokens = true,
	}

	api.register {
		name = "files",
		scope = "config",
		kind = "list:file",
		tokens = true,
	}

	api.register {
		name = "functionlevellinking",
		scope = "config",
		kind = "boolean"
	}

	api.register {
		name = "flags",
		scope = "config",
		kind  = "list:string",
		allowed = {
			"Component",           -- DEPRECATED
			"DebugEnvsDontMerge",
			"DebugEnvsInherit",
			"EnableSSE",           -- DEPRECATED
			"EnableSSE2",          -- DEPRECATED
			"ExcludeFromBuild",
			"ExtraWarnings",       -- DEPRECATED
			"FatalCompileWarnings",
			"FatalLinkWarnings",
			"FloatFast",           -- DEPRECATED
			"FloatStrict",         -- DEPRECATED
			"LinkTimeOptimization",
			"Managed",             -- DEPRECATED
			"Maps",
			"MFC",
			"MultiProcessorCompile",
			"NativeWChar",         -- DEPRECATED
			"No64BitChecks",
			"NoCopyLocal",
			"NoEditAndContinue",   -- DEPRECATED
			"NoFramePointer",      -- DEPRECATED
			"NoImplicitLink",
			"NoImportLib",
			"NoIncrementalLink",
			"NoManifest",
			"NoMinimalRebuild",
			"NoNativeWChar",       -- DEPRECATED
			"NoPCH",
			"NoRuntimeChecks",
			"NoBufferSecurityCheck",
			"NoWarnings",          -- DEPRECATED
			"OmitDefaultLibrary",
			"Optimize",            -- DEPRECATED
			"OptimizeSize",        -- DEPRECATED
			"OptimizeSpeed",       -- DEPRECATED
			"RelativeLinks",
			"ReleaseRuntime",      -- DEPRECATED
			"ShadowedVariables",
			"StaticRuntime",       -- DEPRECATED
			"Symbols",             -- DEPRECATED
			"UndefinedIdentifiers",
			"WinMain",             -- DEPRECATED
			"WPF",
			"C++11",               -- DEPRECATED
			"C++14",               -- DEPRECATED
			"C90",                 -- DEPRECATED
			"C99",                 -- DEPRECATED
			"C11",                 -- DEPRECATED
		},
		aliases = {
			FatalWarnings = { "FatalWarnings", "FatalCompileWarnings", "FatalLinkWarnings" },
			Optimise = 'Optimize',
			OptimiseSize = 'OptimizeSize',
			OptimiseSpeed = 'OptimizeSpeed',
		},
	}

	api.register {
		name = "floatingpoint",
		scope = "config",
		kind = "string",
		allowed = {
			"Default",
			"Fast",
			"Strict",
		}
	}

	api.register {
		name = "floatingpointexceptions",
		scope = "config",
		kind = "boolean"
	}

	api.register {
		name = "inlining",
		scope = "config",
		kind = "string",
		allowed = {
			"Default",
			"Disabled",
			"Explicit",
			"Auto"
		}
	}

	api.register {
		name = "callingconvention",
		scope = "config",
		kind = "string",
		allowed = {
			"Cdecl",
			"FastCall",
			"StdCall",
			"VectorCall",
		}
	}

	api.register {
		name = "forceincludes",
		scope = "config",
		kind = "list:mixed",
		tokens = true,
	}

	api.register {
		name = "forceusings",
		scope = "config",
		kind = "list:file",
		tokens = true,
	}

	api.register {
		name = "fpu",
		scope = "config",
		kind = "string",
		allowed = {
			"Software",
			"Hardware",
		}
	}

	api.register {
		name = "dotnetframework",
		scope = "config",
		kind = "string",
	}

	api.register {
		name = "gccprefix",
		scope = "config",
		kind = "string",
		tokens = true,
	}

	api.register {
		name = "ignoredefaultlibraries",
		scope = "config",
		kind = "list:mixed",
		tokens = true,
	}

	api.register {
		name = "icon",
		scope = "project",
		kind = "file",
		tokens = true,
	}

	api.register {
		name = "imageoptions",
		scope = "config",
		kind = "list:string",
		tokens = true,
	}

	api.register {
		name = "imagepath",
		scope = "config",
		kind = "path",
		tokens = true,
	}

	api.register {
		name = "implibdir",
		scope = "config",
		kind = "path",
		tokens = true,
	}

	api.register {
		name = "implibextension",
		scope = "config",
		kind = "string",
		tokens = true,
	}

	api.register {
		name = "implibname",
		scope = "config",
		kind = "string",
		tokens = true,
	}

	api.register {
		name = "implibprefix",
		scope = "config",
		kind = "string",
		tokens = true,
	}

	api.register {
		name = "implibsuffix",
		scope = "config",
		kind = "string",
		tokens = true,
	}

	api.register {
		name = "includedirs",
		scope = "config",
		kind = "list:directory",
		tokens = true,
	}

	api.register {
		name = "intrinsics",
		scope = "config",
		kind = "boolean"
	}

	api.register {
		name = "bindirs",
		scope = "config",
		kind = "list:directory",
		tokens = true,
	}

	api.register {
		name = "kind",
		scope = "config",
		kind = "string",
		allowed = {
			"ConsoleApp",
			"Makefile",
			"None",
			"SharedLib",
			"StaticLib",
			"WindowedApp",
			"Utility",
		},
	}

	api.register {
		name = "sharedlibtype",
		scope = "project",
		kind = "string",
		allowed = {
			"OSXBundle",
			"OSXFramework",
		},
	}

	api.register {
		name = "language",
		scope = "project",
		kind = "string",
		allowed = {
			"C",
			"C++",
			"C#",
			"F#"
		}
	}

	api.register {
		name = "cdialect",
		scope = "config",
		kind = "string",
		allowed = {
			"Default",
			"C89",
			"C90",
			"C99",
			"C11",
			"gnu89",
			"gnu90",
			"gnu99",
			"gnu11",
		}
	}

	api.register {
		name = "cppdialect",
		scope = "config",
		kind = "string",
		allowed = {
			"Default",
			"C++98",
			"C++0x",
			"C++11",
			"C++1y",
			"C++14",
			"C++1z",
			"C++17",
			"gnu++98",
			"gnu++0x",
			"gnu++11",
			"gnu++1y",
			"gnu++14",
			"gnu++1z",
			"gnu++17",
		}
	}

	api.register {
		name = "libdirs",
		scope = "config",
		kind = "list:directory",
		tokens = true,
	}

	api.register {
		name = "frameworkdirs",
		scope = "config",
		kind = "list:directory",
		tokens = true,
	}

	api.register {
		name = "linkbuildoutputs",
		scope = "config",
		kind = "boolean"
	}

	api.register {
		name = "linkoptions",
		scope = "config",
		kind = "list:string",
		tokens = true,
	}

	api.register {
		name = "links",
		scope = "config",
		kind = "list:mixed",
		tokens = true,
	}

	api.register {
		name = "linkgroups",
		scope = "config",
		kind = "string",
		allowed = {
			"Off",
			"On",
		}
	}

	api.register {
		name = "locale",
		scope = "config",
		kind = "string",
		tokens = false,
	}

	api.register {
		name = "location",
		scope = { "project", "rule" },
		kind = "path",
		tokens = true,
	}

	api.register {
		name = "makesettings",
		scope = "config",
		kind = "list:string",
		tokens = true,
	}

	api.register {
		name = "namespace",
		scope = "project",
		kind = "string",
		tokens = true,
	}

	api.register {
		name = "nativewchar",
		scope = "config",
		kind = "string",
		allowed = {
			"Default",
			"On",
			"Off",
		}
	}

	api.register {
		name = "nuget",
		scope = "config",
		kind = "list:string",
		tokens = true,
	}

	api.register {
		name = "nugetsource",
		scope = "project",
		kind = "string",
		tokens = true,
	}

	api.register {
		name = "objdir",
		scope = "config",
		kind = "path",
		tokens = true,
	}

	api.register {
		name = "optimize",
		scope = "config",
		kind = "string",
		allowed = {
			"Off",
			"On",
			"Debug",
			"Size",
			"Speed",
			"Full",
		}
	}

	api.register {
		name = "runpathdirs",
		scope = "config",
		kind = "list:path",
		tokens = true,
	}

	api.register {
		name = "runtime",
		scope = "config",
		kind = "string",
		allowed = {
			"Debug",
			"Release",
		}
	}

	api.register {
		name = "pchheader",
		scope = "config",
		kind = "string",
		tokens = true,
	}

	api.register {
		name = "pchsource",
		scope = "config",
		kind = "path",
		tokens = true,
	}

	api.register {
		name = "pic",
		scope = "config",
		kind = "string",
		allowed = {
			"Off",
			"On",
		}
	}

	api.register {
		name = "platforms",
		scope = "project",
		kind = "list:string",
	}

	api.register {
		name = "postbuildcommands",
		scope = "config",
		kind = "list:string",
		tokens = true,
		pathVars = true,
		allowDuplicates = true,
	}

	api.register {
		name = "postbuildmessage",
		scope = "config",
		kind = "string",
		tokens = true,
		pathVars = true,
	}

	api.register {
		name = "prebuildcommands",
		scope = "config",
		kind = "list:string",
		tokens = true,
		pathVars = true,
		allowDuplicates = true,
	}

	api.register {
		name = "prebuildmessage",
		scope = "config",
		kind = "string",
		tokens = true,
		pathVars = true,
	}

	api.register {
		name = "prelinkcommands",
		scope = "config",
		kind = "list:string",
		tokens = true,
		pathVars = true,
	}

	api.register {
		name = "prelinkmessage",
		scope = "config",
		kind = "string",
		tokens = true,
		pathVars = true,
	}

	api.register {
		name = "propertydefinition",
		scope = "rule",
		kind = "list:table",
	}

	api.register {
		name = "rebuildcommands",
		scope = "config",
		kind = "list:string",
		tokens = true,
		pathVars = true,
	}

	api.register {
		name = "resdefines",
		scope = "config",
		kind = "list:string",
		tokens = true,
	}

	api.register {
		name = "resincludedirs",
		scope = "config",
		kind = "list:directory",
		tokens = true,
	}

	api.register {
		name = "resoptions",
		scope = "config",
		kind = "list:string",
		tokens = true,
	}

	api.register {
		name = "resourcegenerator",
		scope = "project",
		kind = "string",
        allowed = {
            "internal",
            "public"
        }
	}

	api.register {
		name = "rtti",
		scope = "config",
		kind = "string",
		allowed = {
			"Default",
			"On",
			"Off",
		},
	}

	api.register {
		name = "rules",
		scope = "project",
		kind = "list:string",
	}

	api.register {
		name = "startproject",
		scope = "workspace",
		kind = "string",
		tokens = true,
	}

	api.register {
		name = "staticruntime",
		scope = "config",
		kind = "string",
		allowed = {
			"Default",
			"On",
			"Off"
		}
	}

	api.register {
		name = "strictaliasing",
		scope = "config",
		kind = "string",
		allowed = {
			"Off",
			"Level1",
			"Level2",
			"Level3",
		}
	}

	api.register {
		name = "stringpooling",
		scope = "config",
		kind = "boolean"
	}

	api.register {
		name = "symbols",
		scope = "config",
		kind = "string",
		allowed = {
			"Default",
			"On",
			"Off",
			"FastLink",    -- Visual Studio 2015+ only, considered 'On' for all other cases.
			"Full",        -- Visual Studio 2017+ only, considered 'On' for all other cases.
		},
	}

	api.register {
		name = "symbolspath",
		scope = "config",
		kind = "path",
		tokens = true,
	}

	api.register {
		name = "sysincludedirs",
		scope = "config",
		kind = "list:directory",
		tokens = true,
	}

	api.register {
		name = "syslibdirs",
		scope = "config",
		kind = "list:directory",
		tokens = true,
	}

	api.register {
		name = "system",
		scope = "config",
		kind = "string",
		allowed = {
			"aix",
			"bsd",
			"haiku",
			"ios",
			"linux",
			"macosx",
			"solaris",
			"wii",
			"windows",
			"xbox360",
		},
	}

	api.register {
		name = "systemversion",
		scope = "project",
		kind = "string",
	}

	api.register {
		name = "tags",
		scope = "config",
		kind = "list:string",
	}

	api.register {
		name = "tailcalls",
		scope = "config",
		kind = "boolean"
	}

	api.register {
		name = "targetdir",
		scope = "config",
		kind = "path",
		tokens = true,
	}

	api.register {
		name = "targetextension",
		scope = "config",
		kind = "string",
		tokens = true,
	}

	api.register {
		name = "targetname",
		scope = "config",
		kind = "string",
		tokens = true,
	}

	api.register {
		name = "targetprefix",
		scope = "config",
		kind = "string",
		tokens = true,
	}

	api.register {
		name = "targetsuffix",
		scope = "config",
		kind = "string",
		tokens = true,
	}

	api.register {
		name = "toolset",
		scope = "config",
		kind = "string",
		allowed = function(value)
			value = value:lower()
			local tool, version = p.tools.canonical(value)
			if tool then
				return p.tools.normalize(value)
			else
				return nil
			end
		end,
	}

	api.register {
		name = "customtoolnamespace",
		scope = "config",
		kind = "string",
	}

	api.register {
		name = "undefines",
		scope = "config",
		kind = "list:string",
		tokens = true,
	}

	api.register {
		name = "usingdirs",
		scope = "config",
		kind = "list:directory",
		tokens = true,
	}

	api.register {
		name = "uuid",
		scope = "project",
		kind = "string",
		allowed = function(value)
			local ok = true
			if (#value ~= 36) then ok = false end
			for i=1,36 do
				local ch = value:sub(i,i)
				if (not ch:find("[ABCDEFabcdef0123456789-]")) then ok = false end
			end
			if (value:sub(9,9) ~= "-")   then ok = false end
			if (value:sub(14,14) ~= "-") then ok = false end
			if (value:sub(19,19) ~= "-") then ok = false end
			if (value:sub(24,24) ~= "-") then ok = false end
			if (not ok) then
				return nil, "invalid UUID"
			end
			return value:upper()
		end
	}

	api.register {
		name = "vectorextensions",
		scope = "config",
		kind = "string",
		allowed = {
			"Default",
			"AVX",
			"AVX2",
			"IA32",
			"SSE",
			"SSE2",
			"SSE3",
			"SSSE3",
			"SSE4.1",
		}
	}

	api.register {
		name = "isaextensions",
		scope = "config",
		kind = "list:string",
		allowed = {
			"MOVBE",
			"POPCNT",
			"PCLMUL",
			"LZCNT",
			"BMI",
			"BMI2",
			"F16C",
			"AES",
			"FMA",
			"FMA4",
			"RDRND",
		}
	}

	api.register {
		name = "vpaths",
		scope = "project",
		kind = "list:keyed:list:path",
		tokens = true,
		pathVars = true,
	}

	api.register {
		name = "warnings",
		scope = "config",
		kind = "string",
		allowed = {
			"Off",
			"Default",
			"High",
			"Extra",
		}
	}

	api.register {
		name = "largeaddressaware",
		scope = "config",
		kind = "boolean",
	}

	api.register {
		name = "editorintegration",
		scope = "workspace",
		kind = "boolean",
	}

	api.register {
		name = "preferredtoolarchitecture",
		scope = "workspace",
		kind = "string",
		allowed = {
			"Default",
			p.X86,
			p.X86_64,
		}
	}

	api.register {
<<<<<<< HEAD
		name = "omitframepointer",
		scope = "config",
		kind = "string",
		allowed = {
			"Default",
			"On",
			"Off"
		}
	}


=======
		name = "unsignedchar",
		scope = "config",
		kind = "boolean",
	}

>>>>>>> dc641e5c
-----------------------------------------------------------------------------
--
-- Field name aliases for backward compatibility
--
-----------------------------------------------------------------------------

	api.alias("buildcommands", "buildCommands")
	api.alias("builddependencies", "buildDependencies")
	api.alias("buildmessage", "buildMessage")
	api.alias("buildoutputs", "buildOutputs")
	api.alias("cleanextensions", "cleanExtensions")
	api.alias("configfile", "configFile")
	api.alias("dotnetframework", "framework")
	api.alias("editandcontinue", "editAndContinue")
	api.alias("fileextension", "fileExtension")
	api.alias("propertydefinition", "propertyDefinition")
	api.alias("removefiles", "excludes")


-----------------------------------------------------------------------------
--
-- Handlers for deprecated fields and values.
--
-----------------------------------------------------------------------------

	-- 13 Apr 2017

	api.deprecateField("buildrule", 'Use `buildcommands`, `buildoutputs`, and `buildmessage` instead.',
	function(value)
		if value.description then
			buildmessage(value.description)
		end
		buildcommands(value.commands)
		buildoutputs(value.outputs)
	end)


	api.deprecateValue("flags", "Component", 'Use `buildaction "Component"` instead.',
	function(value)
		buildaction "Component"
	end)


	api.deprecateValue("flags", "EnableSSE", 'Use `vectorextensions "SSE"` instead.',
	function(value)
		vectorextensions("SSE")
	end,
	function(value)
		vectorextensions "Default"
	end)


	api.deprecateValue("flags", "EnableSSE2", 'Use `vectorextensions "SSE2"` instead.',
	function(value)
		vectorextensions("SSE2")
	end,
	function(value)
		vectorextensions "Default"
	end)


	api.deprecateValue("flags", "FloatFast", 'Use `floatingpoint "Fast"` instead.',
	function(value)
		floatingpoint("Fast")
	end,
	function(value)
		floatingpoint "Default"
	end)


	api.deprecateValue("flags", "FloatStrict", 'Use `floatingpoint "Strict"` instead.',
	function(value)
		floatingpoint("Strict")
	end,
	function(value)
		floatingpoint "Default"
	end)


	api.deprecateValue("flags", "NativeWChar", 'Use `nativewchar "On"` instead."',
	function(value)
		nativewchar("On")
	end,
	function(value)
		nativewchar "Default"
	end)


	api.deprecateValue("flags", "NoNativeWChar", 'Use `nativewchar "Off"` instead."',
	function(value)
		nativewchar("Off")
	end,
	function(value)
		nativewchar "Default"
	end)


	api.deprecateValue("flags", "Optimize", 'Use `optimize "On"` instead.',
	function(value)
		optimize ("On")
	end,
	function(value)
		optimize "Off"
	end)


	api.deprecateValue("flags", "OptimizeSize", 'Use `optimize "Size"` instead.',
	function(value)
		optimize ("Size")
	end,
	function(value)
		optimize "Off"
	end)


	api.deprecateValue("flags", "OptimizeSpeed", 'Use `optimize "Speed"` instead.',
	function(value)
		optimize ("Speed")
	end,
	function(value)
		optimize "Off"
	end)


	api.deprecateValue("flags", "ReleaseRuntime", 'Use `runtime "Release"` instead.',
	function(value)
		runtime "Release"
	end,
	function(value)
	end)


	api.deprecateValue("flags", "ExtraWarnings", 'Use `warnings "Extra"` instead.',
	function(value)
		warnings "Extra"
	end,
	function(value)
		warnings "Default"
	end)


	api.deprecateValue("flags", "NoWarnings", 'Use `warnings "Off"` instead.',
	function(value)
		warnings "Off"
	end,
	function(value)
		warnings "Default"
	end)

	api.deprecateValue("flags", "Managed", 'Use `clr "On"` instead.',
	function(value)
		clr "On"
	end,
	function(value)
		clr "Off"
	end)


	api.deprecateValue("flags", "NoEditAndContinue", 'Use editandcontinue "Off"` instead.',
	function(value)
		editandcontinue "Off"
	end,
	function(value)
		editandcontinue "On"
	end)


	-- 21 June 2016

	api.deprecateValue("flags", "Symbols", 'Use `symbols "On"` instead',
	function(value)
		symbols "On"
	end,
	function(value)
		symbols "Default"
	end)


	-- 31 January 2017

	api.deprecateValue("flags", "C++11", 'Use `cppdialect "C++11"` instead',
	function(value)
		cppdialect "C++11"
	end,
	function(value)
		cppdialect "Default"
	end)

	api.deprecateValue("flags", "C++14", 'Use `cppdialect "C++14"` instead',
	function(value)
		cppdialect "C++14"
	end,
	function(value)
		cppdialect "Default"
	end)

	api.deprecateValue("flags", "C90",   'Use `cdialect "gnu90"` instead',
	function(value)
		cdialect "gnu90"
	end,
	function(value)
		cdialect "Default"
	end)

	api.deprecateValue("flags", "C99",   'Use `cdialect "gnu99"` instead',
	function(value)
		cdialect "gnu99"
	end,
	function(value)
		cdialect "Default"
	end)

	api.deprecateValue("flags", "C11",   'Use `cdialect "gnu11"` instead',
	function(value)
		cdialect "gnu11"
	end,
	function(value)
		cdialect "Default"
	end)


	-- 13 April 2017

	api.deprecateValue("flags", "WinMain", 'Use `entrypoint "WinMainCRTStartup"` instead',
	function(value)
		entrypoint "WinMainCRTStartup"
	end,
	function(value)
		entrypoint "mainCRTStartup"
	end)

	-- 31 October 2017

	api.deprecateValue("flags", "StaticRuntime", 'Use `staticruntime "On"` instead',
	function(value)
		staticruntime "On"
	end,
	function(value)
		staticruntime "Default"
	end)

	-- 08 April 2018

	api.deprecateValue("flags", "NoFramePointer", 'Use `framepointer "Off"` instead.',
	function(value)
			omitframepointer("On")
	end)

-----------------------------------------------------------------------------
--
-- Install Premake's default set of command line arguments.
--
-----------------------------------------------------------------------------

	newoption
	{
		trigger     = "cc",
		value       = "VALUE",
		description = "Choose a C/C++ compiler set",
		allowed = {
			{ "clang", "Clang (clang)" },
			{ "gcc", "GNU GCC (gcc/g++)" },
		}
	}

	newoption
	{
		trigger     = "dotnet",
		value       = "VALUE",
		description = "Choose a .NET compiler set",
		allowed = {
			{ "msnet",   "Microsoft .NET (csc)" },
			{ "mono",    "Novell Mono (mcs)"    },
			{ "pnet",    "Portable.NET (cscc)"  },
		}
	}

	newoption
	{
		trigger     = "fatal",
		description = "Treat warnings from project scripts as errors"
	}

    newoption
	{
		trigger     = "debugger",
		description = "Start MobDebug remote debugger. Works with ZeroBrane Studio"
	}

	newoption
	{
		trigger     = "file",
		value       = "FILE",
		description = "Read FILE as a Premake script; default is 'premake5.lua'"
	}

	newoption
	{
		trigger     = "help",
		description = "Display this information"
	}

	newoption
	{
		trigger     = "verbose",
		description = "Generate extra debug text output"
	}

	newoption
	{
		trigger = "interactive",
		description = "Interactive command prompt"
	}

	newoption
	{
		trigger     = "os",
		value       = "VALUE",
		description = "Generate files for a different operating system",
		allowed = {
			{ "aix",      "IBM AIX" },
			{ "bsd",      "OpenBSD, NetBSD, or FreeBSD" },
			{ "haiku",    "Haiku" },
			{ "hurd",     "GNU/Hurd" },
			{ "linux",    "Linux" },
			{ "macosx",   "Apple Mac OS X" },
			{ "solaris",  "Solaris" },
			{ "windows",  "Microsoft Windows" },
		}
	}

	newoption
	{
		trigger     = "scripts",
		value       = "PATH",
		description = "Search for additional scripts on the given path"
	}

	newoption
	{
		trigger     = "systemscript",
		value       = "FILE",
		description = "Override default system script (premake5-system.lua)"
	}

	newoption
	{
		trigger     = "version",
		description = "Display version information"
	}

	if http ~= nil then
		newoption {
			trigger = "insecure",
			description = "forfit SSH certification checks."
		}
	end


-----------------------------------------------------------------------------
--
-- Set up the global environment for the systems I know about. I would like
-- to see at least some if not all of this moved into add-ons in the future.
--
-----------------------------------------------------------------------------

	characterset "Default"
	clr "Off"
	editorintegration "Off"
	exceptionhandling "Default"
	rtti "Default"
	symbols "Default"
	nugetsource "https://api.nuget.org/v3/index.json"

	-- Setting a default language makes some validation easier later

	language "C++"

	-- Use Posix-style target naming by default, since it is the most common.

	filter { "kind:SharedLib" }
		targetprefix "lib"
		targetextension ".so"

	filter { "kind:StaticLib" }
		targetprefix "lib"
		targetextension ".a"

	-- Add variations for other Posix-like systems.

	filter { "system:MacOSX", "kind:WindowedApp" }
		targetextension ".app"

	filter { "system:MacOSX", "kind:SharedLib" }
		targetextension ".dylib"

	-- Windows and friends.

	filter { "system:Windows or language:C# or language:F#", "kind:ConsoleApp or WindowedApp" }
		targetextension ".exe"

	filter { "system:Xbox360", "kind:ConsoleApp or WindowedApp" }
		targetextension ".exe"

	filter { "system:Windows or Xbox360", "kind:SharedLib" }
		targetprefix ""
		targetextension ".dll"
		implibextension ".lib"

	filter { "system:Windows or Xbox360", "kind:StaticLib" }
		targetprefix ""
		targetextension ".lib"

	filter { "language:C# or language:F#", "kind:SharedLib" }
		targetprefix ""
		targetextension ".dll"
		implibextension ".dll"

	filter { "kind:SharedLib", "system:not Windows" }
		pic "On"

	filter { "system:macosx" }
		toolset "clang"

	filter {}<|MERGE_RESOLUTION|>--- conflicted
+++ resolved
@@ -1337,7 +1337,12 @@
 	}
 
 	api.register {
-<<<<<<< HEAD
+		name = "unsignedchar",
+		scope = "config",
+		kind = "boolean",
+	}
+
+	api.register {
 		name = "omitframepointer",
 		scope = "config",
 		kind = "string",
@@ -1348,14 +1353,6 @@
 		}
 	}
 
-
-=======
-		name = "unsignedchar",
-		scope = "config",
-		kind = "boolean",
-	}
-
->>>>>>> dc641e5c
 -----------------------------------------------------------------------------
 --
 -- Field name aliases for backward compatibility
