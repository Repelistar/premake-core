--- conflicted
+++ resolved
@@ -1336,7 +1336,12 @@
 		}
 	}
 
-<<<<<<< HEAD
+	api.register {
+		name = "unsignedchar",
+		scope = "config",
+		kind = "boolean",
+	}
+
 	p.api.register {
 		name = "structmemberalign",
 		scope = "config",
@@ -1348,12 +1353,6 @@
 			"8",
 			"16",
 		}
-=======
-	api.register {
-		name = "unsignedchar",
-		scope = "config",
-		kind = "boolean",
->>>>>>> dc641e5c
 	}
 
 -----------------------------------------------------------------------------
