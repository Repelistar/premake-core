--
-- _premake_init.lua
--
-- Prepares the runtime environment for the add-ons and user project scripts.
--
-- Copyright (c) 2012-2015 Jason Perkins and the Premake project
--

	local p = premake
	local api = p.api

	local DOC_URL = "See https://github.com/premake/premake-core/wiki/"


-----------------------------------------------------------------------------
--
-- Register the core API functions.
--
-----------------------------------------------------------------------------

	api.register {
		name = "architecture",
		scope = "config",
		kind = "string",
		allowed = {
			"universal",
			p.X86,
			p.X86_64,
			p.ARM,
			p.ARM64,
		},
		aliases = {
			i386  = p.X86,
			amd64 = p.X86_64,
			x32   = p.X86,	-- these should be DEPRECATED
			x64   = p.X86_64,
		},
	}

	api.register {
		name = "atl",
		scope = "config",
		kind  = "string",
		allowed = {
			"Off",
			"Dynamic",
			"Static",
		},
	}

	api.register {
		name = "basedir",
		scope = "project",
		kind = "path"
	}

	api.register {
		name = "buildaction",
		scope = "config",
		kind = "string",
		allowed = {
			"Application",
			"Compile",
			"Component",
			"Copy",
			"Embed",
			"Form",
			"None",
			"Resource",
			"UserControl",
		},
	}

	api.register {
		name = "buildcommands",
		scope = { "config", "rule" },
		kind = "list:string",
		tokens = true,
		pathVars = true,
	}

	api.register {
		name = "buildcustomizations",
		scope = "project",
		kind = "list:string",
	}

	api.register {
		name = "builddependencies",
		scope = { "rule" },
		kind = "list:string",
		tokens = true,
		pathVars = true,
	}

	api.register {
		name = "buildlog",
		scope = { "config" },
		kind = "path",
		tokens = true,
		pathVars = true,
	}

	api.register {
		name = "buildmessage",
		scope = { "config", "rule" },
		kind = "string",
		tokens = true,
		pathVars = true,
	}

	api.register {
		name = "buildoptions",
		scope = "config",
		kind = "list:string",
		tokens = true,
		pathVars = true,
	}

	api.register {
		name = "buildoutputs",
		scope = { "config", "rule" },
		kind = "list:path",
		tokens = true,
		pathVars = false,
	}

	api.register {
		name = "buildinputs",
		scope = "config",
		kind = "list:path",
		tokens = true,
		pathVars = false,
	}

	api.register {
		name = "buildrule",     -- DEPRECATED
		scope = "config",
		kind = "table",
		tokens = true,
	}

	api.register {
		name = "characterset",
		scope = "config",
		kind = "string",
		allowed = {
			"Default",
			"ASCII",
			"MBCS",
			"Unicode",
		}
	}

	api.register {
		name = "cleancommands",
		scope = "config",
		kind = "list:string",
		tokens = true,
		pathVars = true,
	}

	api.register {
		name = "cleanextensions",
		scope = "config",
		kind = "list:string",
	}

	api.register {
		name = "clr",
		scope = "config",
		kind = "string",
		allowed = {
			"Off",
			"On",
			"Pure",
			"Safe",
			"Unsafe",
		}
	}

	api.register {
		name = "compilebuildoutputs",
		scope = "config",
		kind = "boolean"
	}

	api.register {
		name = "compileas",
		scope = "config",
		kind = "string",
		allowed = {
			"Default",
			"C",
			"C++",
		}
	}

	api.register {
		name = "configmap",
		scope = "project",
		kind = "list:keyed:array:string",
	}

	api.register {
		name = "configfile",
		scope = "config",
		kind = "string",
		tokens = true,
	}

	api.register {
		name = "configurations",
		scope = "project",
		kind = "list:string",
	}

	api.register {
		name = "copylocal",
		scope = "config",
		kind = "list:mixed",
		tokens = true,
	}

	api.register {
		name = "debugargs",
		scope = "config",
		kind = "list:string",
		tokens = true,
		pathVars = true,
		allowDuplicates = true,
	}

	api.register {
		name = "debugcommand",
		scope = "config",
		kind = "path",
		tokens = true,
		pathVars = true,
	}

	api.register {
		name = "debugconnectcommands",
		scope = "config",
		kind = "list:string",
		tokens = true,
	}

	api.register {
		name = "debugdir",
		scope = "config",
		kind = "path",
		tokens = true,
		pathVars = true,
	}

	api.register {
		name = "debugenvs",
		scope = "config",
		kind = "list:string",
		tokens = true,
		pathVars = true,
	}

	api.register {
		name = "debugextendedprotocol",
		scope = "config",
		kind = "boolean",
	}

	api.register {
		name = "debugformat",
		scope = "config",
		kind = "string",
		allowed = {
			"c7",
		},
	}

	api.register {
		name = "debugger",
		scope = "config",
		kind = "string",
		allowed = {
			"Default",
			"GDB",
			"LLDB",
		}
	}

	api.register {
		name = "debuggertype",
		scope = "config",
		kind = "string",
		allowed = {
			"Mixed",
			"NativeOnly",
			"ManagedOnly",
		}
	}

	api.register {
		name = "debugpathmap",
		scope = "config",
		kind = "list:keyed:path",
		tokens = true,
	}

	api.register {
		name = "debugport",
		scope = "config",
		kind = "integer",
	}

	api.register {
		name = "debugremotehost",
		scope = "config",
		kind = "string",
		tokens = true,
	}

	api.register {
		name = "debugsearchpaths",
		scope = "config",
		kind = "list:path",
		tokens = true,
	}

	api.register {
		name = "debugstartupcommands",
		scope = "config",
		kind = "list:string",
		tokens = true,
	}

	api.register {
		name = "debugtoolargs",
		scope = "config",
		kind = "list:string",
		tokens = true,
		pathVars = true,
	}

	api.register {
		name = "debugtoolcommand",
		scope = "config",
		kind = "path",
		tokens = true,
		pathVars = true,
	}

	api.register {
		name = "defaultplatform",
		scope = "project",
		kind = "string",
	}

	api.register {
		name = "defines",
		scope = "config",
		kind = "list:string",
		tokens = true,
	}

	api.register {
		name = "dependson",
		scope = "config",
		kind = "list:string",
		tokens = true,
	}

	api.register {
		name = "deploymentoptions",
		scope = "config",
		kind = "list:string",
		tokens = true,
	}

	api.register {
		name = "disablewarnings",
		scope = "config",
		kind = "list:string",
		tokens = true,
	}

	api.register {
		name = "display",
		scope = "rule",
		kind = "string",
	}

	api.register {
		name = "dpiawareness",
		scope = "config",
		kind = "string",
		allowed = {
			"Default",
			"None",
			"High",
			"HighPerMonitor",
		}
	}

	api.register {
		name = "editandcontinue",
		scope = "config",
		kind = "string",
		allowed = {
			"Default",
			"On",
			"Off",
		},
	}

	api.register {
		name = "exceptionhandling",
		scope = "config",
		kind = "string",
		allowed = {
			"Default",
			"On",
			"Off",
			"SEH",
			"CThrow",
		},
	}

	api.register {
		name = "enablewarnings",
		scope = "config",
		kind = "list:string",
		tokens = true,
	}

	api.register {
		name = "endian",
		scope = "config",
		kind = "string",
		allowed = {
			"Default",
			"Little",
			"Big",
		},
	}

	api.register {
		name = "entrypoint",
		scope = "config",
		kind = "string",
	}

	api.register {
		name = "fatalwarnings",
		scope = "config",
		kind = "list:string",
		tokens = true,
	}

	api.register {
		name = "fileextension",
		scope = "rule",
		kind = "list:string",
	}

	api.register {
		name = "filename",
		scope = { "project", "rule" },
		kind = "string",
		tokens = true,
	}

	api.register {
		name = "files",
		scope = "config",
		kind = "list:file",
		tokens = true,
	}

	api.register {
		name = "functionlevellinking",
		scope = "config",
		kind = "boolean"
	}

	api.register {
		name = "flags",
		scope = "config",
		kind  = "list:string",
		allowed = {
			"Component",           -- DEPRECATED
			"DebugEnvsDontMerge",
			"DebugEnvsInherit",
			"EnableSSE",           -- DEPRECATED
			"EnableSSE2",          -- DEPRECATED
			"ExcludeFromBuild",
			"ExtraWarnings",       -- DEPRECATED
			"FatalCompileWarnings",
			"FatalLinkWarnings",
			"FloatFast",           -- DEPRECATED
			"FloatStrict",         -- DEPRECATED
			"LinkTimeOptimization",
			"Managed",             -- DEPRECATED
			"Maps",
			"MFC",
			"MultiProcessorCompile",
			"NativeWChar",         -- DEPRECATED
			"No64BitChecks",
			"NoCopyLocal",
			"NoEditAndContinue",   -- DEPRECATED
			"NoFramePointer",      -- DEPRECATED
			"NoImplicitLink",
			"NoImportLib",
			"NoIncrementalLink",
			"NoManifest",
			"NoMinimalRebuild",
			"NoNativeWChar",       -- DEPRECATED
			"NoPCH",
			"NoRuntimeChecks",
			"NoBufferSecurityCheck",
			"NoWarnings",          -- DEPRECATED
			"OmitDefaultLibrary",
			"Optimize",            -- DEPRECATED
			"OptimizeSize",        -- DEPRECATED
			"OptimizeSpeed",       -- DEPRECATED
			"RelativeLinks",
			"ReleaseRuntime",      -- DEPRECATED
			"ShadowedVariables",
			"StaticRuntime",       -- DEPRECATED
			"Symbols",             -- DEPRECATED
			"UndefinedIdentifiers",
			"WinMain",             -- DEPRECATED
			"WPF",
			"C++11",               -- DEPRECATED
			"C++14",               -- DEPRECATED
			"C90",                 -- DEPRECATED
			"C99",                 -- DEPRECATED
			"C11",                 -- DEPRECATED
		},
		aliases = {
			FatalWarnings = { "FatalWarnings", "FatalCompileWarnings", "FatalLinkWarnings" },
			Optimise = 'Optimize',
			OptimiseSize = 'OptimizeSize',
			OptimiseSpeed = 'OptimizeSpeed',
		},
	}

	api.register {
		name = "floatingpoint",
		scope = "config",
		kind = "string",
		allowed = {
			"Default",
			"Fast",
			"Strict",
		}
	}

	api.register {
		name = "floatingpointexceptions",
		scope = "config",
		kind = "boolean"
	}

	api.register {
		name = "inlining",
		scope = "config",
		kind = "string",
		allowed = {
			"Default",
			"Disabled",
			"Explicit",
			"Auto"
		}
	}

	api.register {
		name = "callingconvention",
		scope = "config",
		kind = "string",
		allowed = {
			"Cdecl",
			"FastCall",
			"StdCall",
			"VectorCall",
		}
	}

	api.register {
		name = "forceincludes",
		scope = "config",
		kind = "list:mixed",
		tokens = true,
	}

	api.register {
		name = "forceusings",
		scope = "config",
		kind = "list:file",
		tokens = true,
	}

	api.register {
		name = "fpu",
		scope = "config",
		kind = "string",
		allowed = {
			"Software",
			"Hardware",
		}
	}

	api.register {
		name = "dotnetframework",
		scope = "config",
		kind = "string",
	}

	api.register {
		name = "gccprefix",
		scope = "config",
		kind = "string",
		tokens = true,
	}

	api.register {
		name = "ignoredefaultlibraries",
		scope = "config",
		kind = "list:mixed",
		tokens = true,
	}

	api.register {
		name = "icon",
		scope = "project",
		kind = "file",
		tokens = true,
	}

	api.register {
		name = "imageoptions",
		scope = "config",
		kind = "list:string",
		tokens = true,
	}

	api.register {
		name = "imagepath",
		scope = "config",
		kind = "path",
		tokens = true,
	}

	api.register {
		name = "implibdir",
		scope = "config",
		kind = "path",
		tokens = true,
	}

	api.register {
		name = "implibextension",
		scope = "config",
		kind = "string",
		tokens = true,
	}

	api.register {
		name = "implibname",
		scope = "config",
		kind = "string",
		tokens = true,
	}

	api.register {
		name = "implibprefix",
		scope = "config",
		kind = "string",
		tokens = true,
	}

	api.register {
		name = "implibsuffix",
		scope = "config",
		kind = "string",
		tokens = true,
	}

	api.register {
		name = "includedirs",
		scope = "config",
		kind = "list:directory",
		tokens = true,
	}

	api.register {
		name = "intrinsics",
		scope = "config",
		kind = "boolean"
	}

	api.register {
		name = "bindirs",
		scope = "config",
		kind = "list:directory",
		tokens = true,
	}

	api.register {
		name = "kind",
		scope = "config",
		kind = "string",
		allowed = {
			"ConsoleApp",
			"Makefile",
			"None",
			"SharedLib",
			"StaticLib",
			"WindowedApp",
			"Utility",
		},
	}

	api.register {
		name = "sharedlibtype",
		scope = "project",
		kind = "string",
		allowed = {
			"OSXBundle",
			"OSXFramework",
		},
	}

	api.register {
		name = "language",
		scope = "project",
		kind = "string",
		allowed = {
			"C",
			"C++",
			"C#",
			"F#"
		}
	}

	api.register {
		name = "cdialect",
		scope = "config",
		kind = "string",
		allowed = {
			"Default",
			"C89",
			"C90",
			"C99",
			"C11",
			"gnu89",
			"gnu90",
			"gnu99",
			"gnu11",
		}
	}

	api.register {
		name = "cppdialect",
		scope = "config",
		kind = "string",
		allowed = {
			"Default",
			"C++98",
			"C++0x",
			"C++11",
			"C++1y",
			"C++14",
			"C++1z",
			"C++17",
			"gnu++98",
			"gnu++0x",
			"gnu++11",
			"gnu++1y",
			"gnu++14",
			"gnu++1z",
			"gnu++17",
		}
	}

	api.register {
		name = "libdirs",
		scope = "config",
		kind = "list:directory",
		tokens = true,
	}

	api.register {
		name = "frameworkdirs",
		scope = "config",
		kind = "list:directory",
		tokens = true,
	}

	api.register {
		name = "linkbuildoutputs",
		scope = "config",
		kind = "boolean"
	}

	api.register {
		name = "linkoptions",
		scope = "config",
		kind = "list:string",
		tokens = true,
	}

	api.register {
		name = "links",
		scope = "config",
		kind = "list:mixed",
		tokens = true,
	}

	api.register {
		name = "linkgroups",
		scope = "config",
		kind = "string",
		allowed = {
			"Off",
			"On",
		}
	}

	api.register {
		name = "locale",
		scope = "config",
		kind = "string",
		tokens = false,
	}

	api.register {
		name = "location",
		scope = { "project", "rule" },
		kind = "path",
		tokens = true,
	}

	api.register {
		name = "makesettings",
		scope = "config",
		kind = "list:string",
		tokens = true,
	}

	api.register {
		name = "namespace",
		scope = "project",
		kind = "string",
		tokens = true,
	}

	api.register {
		name = "nativewchar",
		scope = "config",
		kind = "string",
		allowed = {
			"Default",
			"On",
			"Off",
		}
	}

	api.register {
		name = "nuget",
		scope = "config",
		kind = "list:string",
		tokens = true,
	}

	api.register {
		name = "nugetsource",
		scope = "project",
		kind = "string",
		tokens = true,
	}

	api.register {
		name = "objdir",
		scope = "config",
		kind = "path",
		tokens = true,
	}

	api.register {
		name = "optimize",
		scope = "config",
		kind = "string",
		allowed = {
			"Off",
			"On",
			"Debug",
			"Size",
			"Speed",
			"Full",
		}
	}

	api.register {
		name = "runpathdirs",
		scope = "config",
		kind = "list:path",
		tokens = true,
	}

	api.register {
		name = "runtime",
		scope = "config",
		kind = "string",
		allowed = {
			"Debug",
			"Release",
		}
	}

	api.register {
		name = "pchheader",
		scope = "config",
		kind = "string",
		tokens = true,
	}

	api.register {
		name = "pchsource",
		scope = "config",
		kind = "path",
		tokens = true,
	}

	api.register {
		name = "pic",
		scope = "config",
		kind = "string",
		allowed = {
			"Off",
			"On",
		}
	}

	api.register {
		name = "platforms",
		scope = "project",
		kind = "list:string",
	}

	api.register {
		name = "postbuildcommands",
		scope = "config",
		kind = "list:string",
		tokens = true,
		pathVars = true,
		allowDuplicates = true,
	}

	api.register {
		name = "postbuildmessage",
		scope = "config",
		kind = "string",
		tokens = true,
		pathVars = true,
	}

	api.register {
		name = "prebuildcommands",
		scope = "config",
		kind = "list:string",
		tokens = true,
		pathVars = true,
		allowDuplicates = true,
	}

	api.register {
		name = "prebuildmessage",
		scope = "config",
		kind = "string",
		tokens = true,
		pathVars = true,
	}

	api.register {
		name = "prelinkcommands",
		scope = "config",
		kind = "list:string",
		tokens = true,
		pathVars = true,
	}

	api.register {
		name = "prelinkmessage",
		scope = "config",
		kind = "string",
		tokens = true,
		pathVars = true,
	}

	api.register {
		name = "propertydefinition",
		scope = "rule",
		kind = "list:table",
	}

	api.register {
		name = "rebuildcommands",
		scope = "config",
		kind = "list:string",
		tokens = true,
		pathVars = true,
	}

	api.register {
		name = "resdefines",
		scope = "config",
		kind = "list:string",
		tokens = true,
	}

	api.register {
		name = "resincludedirs",
		scope = "config",
		kind = "list:directory",
		tokens = true,
	}

	api.register {
		name = "resoptions",
		scope = "config",
		kind = "list:string",
		tokens = true,
	}

	api.register {
		name = "resourcegenerator",
		scope = "project",
		kind = "string",
        allowed = {
            "internal",
            "public"
        }
	}

	api.register {
		name = "rtti",
		scope = "config",
		kind = "string",
		allowed = {
			"Default",
			"On",
			"Off",
		},
	}

	api.register {
		name = "rules",
		scope = "project",
		kind = "list:string",
	}

	api.register {
		name = "startproject",
		scope = "workspace",
		kind = "string",
		tokens = true,
	}

	api.register {
		name = "staticruntime",
		scope = "config",
		kind = "string",
		allowed = {
			"Default",
			"On",
			"Off"
		}
	}

	api.register {
		name = "strictaliasing",
		scope = "config",
		kind = "string",
		allowed = {
			"Off",
			"Level1",
			"Level2",
			"Level3",
		}
	}

	api.register {
		name = "stringpooling",
		scope = "config",
		kind = "boolean"
	}

	api.register {
		name = "symbols",
		scope = "config",
		kind = "string",
		allowed = {
			"Default",
			"On",
			"Off",
			"FastLink",    -- Visual Studio 2015+ only, considered 'On' for all other cases.
			"Full",        -- Visual Studio 2017+ only, considered 'On' for all other cases.
		},
	}

	api.register {
		name = "symbolspath",
		scope = "config",
		kind = "path",
		tokens = true,
	}

	api.register {
		name = "sysincludedirs",
		scope = "config",
		kind = "list:directory",
		tokens = true,
	}

	api.register {
		name = "syslibdirs",
		scope = "config",
		kind = "list:directory",
		tokens = true,
	}

	api.register {
		name = "system",
		scope = "config",
		kind = "string",
		allowed = {
			"aix",
			"bsd",
			"haiku",
			"ios",
			"linux",
			"macosx",
			"solaris",
			"wii",
			"windows",
			"xbox360",
		},
	}

	api.register {
		name = "systemversion",
		scope = "project",
		kind = "string",
	}

	api.register {
		name = "tags",
		scope = "config",
		kind = "list:string",
	}

	api.register {
		name = "tailcalls",
		scope = "config",
		kind = "boolean"
	}

	api.register {
		name = "targetdir",
		scope = "config",
		kind = "path",
		tokens = true,
	}

	api.register {
		name = "targetextension",
		scope = "config",
		kind = "string",
		tokens = true,
	}

	api.register {
		name = "targetname",
		scope = "config",
		kind = "string",
		tokens = true,
	}

	api.register {
		name = "targetprefix",
		scope = "config",
		kind = "string",
		tokens = true,
	}

	api.register {
		name = "targetsuffix",
		scope = "config",
		kind = "string",
		tokens = true,
	}

	api.register {
		name = "toolset",
		scope = "config",
		kind = "string",
		allowed = function(value)
			value = value:lower()
			local tool, version = p.tools.canonical(value)
			if tool then
				return p.tools.normalize(value)
			else
				return nil
			end
		end,
	}

	api.register {
		name = "customtoolnamespace",
		scope = "config",
		kind = "string",
	}

	api.register {
		name = "undefines",
		scope = "config",
		kind = "list:string",
		tokens = true,
	}

	api.register {
		name = "usingdirs",
		scope = "config",
		kind = "list:directory",
		tokens = true,
	}

	api.register {
		name = "uuid",
		scope = "project",
		kind = "string",
		allowed = function(value)
			local ok = true
			if (#value ~= 36) then ok = false end
			for i=1,36 do
				local ch = value:sub(i,i)
				if (not ch:find("[ABCDEFabcdef0123456789-]")) then ok = false end
			end
			if (value:sub(9,9) ~= "-")   then ok = false end
			if (value:sub(14,14) ~= "-") then ok = false end
			if (value:sub(19,19) ~= "-") then ok = false end
			if (value:sub(24,24) ~= "-") then ok = false end
			if (not ok) then
				return nil, "invalid UUID"
			end
			return value:upper()
		end
	}

	api.register {
		name = "vectorextensions",
		scope = "config",
		kind = "string",
		allowed = {
			"Default",
			"AVX",
			"AVX2",
			"IA32",
			"SSE",
			"SSE2",
			"SSE3",
			"SSSE3",
			"SSE4.1",
		}
	}

	api.register {
		name = "isaextensions",
		scope = "config",
		kind = "list:string",
		allowed = {
			"MOVBE",
			"POPCNT",
			"PCLMUL",
			"LZCNT",
			"BMI",
			"BMI2",
			"F16C",
			"AES",
			"FMA",
			"FMA4",
			"RDRND",
		}
	}

	api.register {
		name = "vpaths",
		scope = "project",
		kind = "list:keyed:list:path",
		tokens = true,
		pathVars = true,
	}

	api.register {
		name = "warnings",
		scope = "config",
		kind = "string",
		allowed = {
			"Off",
			"Default",
			"High",
			"Extra",
		}
	}

	api.register {
		name = "largeaddressaware",
		scope = "config",
		kind = "boolean",
	}

	api.register {
		name = "editorintegration",
		scope = "workspace",
		kind = "boolean",
	}

	api.register {
		name = "preferredtoolarchitecture",
		scope = "workspace",
		kind = "string",
		allowed = {
			"Default",
			p.X86,
			p.X86_64,
		}
	}

	api.register {
		name = "unsignedchar",
		scope = "config",
		kind = "boolean",
	}

<<<<<<< HEAD
	api.register {
		name = "omitframepointer",
		scope = "config",
		kind = "string",
		allowed = {
			"Default",
			"On",
			"Off"
=======
	p.api.register {
		name = "structmemberalign",
		scope = "config",
		kind = "integer",
		allowed = {
			"1",
			"2",
			"4",
			"8",
			"16",
>>>>>>> 6c7c6c71
		}
	}

-----------------------------------------------------------------------------
--
-- Field name aliases for backward compatibility
--
-----------------------------------------------------------------------------

	api.alias("buildcommands", "buildCommands")
	api.alias("builddependencies", "buildDependencies")
	api.alias("buildmessage", "buildMessage")
	api.alias("buildoutputs", "buildOutputs")
	api.alias("cleanextensions", "cleanExtensions")
	api.alias("configfile", "configFile")
	api.alias("dotnetframework", "framework")
	api.alias("editandcontinue", "editAndContinue")
	api.alias("fileextension", "fileExtension")
	api.alias("propertydefinition", "propertyDefinition")
	api.alias("removefiles", "excludes")


-----------------------------------------------------------------------------
--
-- Handlers for deprecated fields and values.
--
-----------------------------------------------------------------------------

	-- 13 Apr 2017

	api.deprecateField("buildrule", 'Use `buildcommands`, `buildoutputs`, and `buildmessage` instead.',
	function(value)
		if value.description then
			buildmessage(value.description)
		end
		buildcommands(value.commands)
		buildoutputs(value.outputs)
	end)


	api.deprecateValue("flags", "Component", 'Use `buildaction "Component"` instead.',
	function(value)
		buildaction "Component"
	end)


	api.deprecateValue("flags", "EnableSSE", 'Use `vectorextensions "SSE"` instead.',
	function(value)
		vectorextensions("SSE")
	end,
	function(value)
		vectorextensions "Default"
	end)


	api.deprecateValue("flags", "EnableSSE2", 'Use `vectorextensions "SSE2"` instead.',
	function(value)
		vectorextensions("SSE2")
	end,
	function(value)
		vectorextensions "Default"
	end)


	api.deprecateValue("flags", "FloatFast", 'Use `floatingpoint "Fast"` instead.',
	function(value)
		floatingpoint("Fast")
	end,
	function(value)
		floatingpoint "Default"
	end)


	api.deprecateValue("flags", "FloatStrict", 'Use `floatingpoint "Strict"` instead.',
	function(value)
		floatingpoint("Strict")
	end,
	function(value)
		floatingpoint "Default"
	end)


	api.deprecateValue("flags", "NativeWChar", 'Use `nativewchar "On"` instead."',
	function(value)
		nativewchar("On")
	end,
	function(value)
		nativewchar "Default"
	end)


	api.deprecateValue("flags", "NoNativeWChar", 'Use `nativewchar "Off"` instead."',
	function(value)
		nativewchar("Off")
	end,
	function(value)
		nativewchar "Default"
	end)


	api.deprecateValue("flags", "Optimize", 'Use `optimize "On"` instead.',
	function(value)
		optimize ("On")
	end,
	function(value)
		optimize "Off"
	end)


	api.deprecateValue("flags", "OptimizeSize", 'Use `optimize "Size"` instead.',
	function(value)
		optimize ("Size")
	end,
	function(value)
		optimize "Off"
	end)


	api.deprecateValue("flags", "OptimizeSpeed", 'Use `optimize "Speed"` instead.',
	function(value)
		optimize ("Speed")
	end,
	function(value)
		optimize "Off"
	end)


	api.deprecateValue("flags", "ReleaseRuntime", 'Use `runtime "Release"` instead.',
	function(value)
		runtime "Release"
	end,
	function(value)
	end)


	api.deprecateValue("flags", "ExtraWarnings", 'Use `warnings "Extra"` instead.',
	function(value)
		warnings "Extra"
	end,
	function(value)
		warnings "Default"
	end)


	api.deprecateValue("flags", "NoWarnings", 'Use `warnings "Off"` instead.',
	function(value)
		warnings "Off"
	end,
	function(value)
		warnings "Default"
	end)

	api.deprecateValue("flags", "Managed", 'Use `clr "On"` instead.',
	function(value)
		clr "On"
	end,
	function(value)
		clr "Off"
	end)


	api.deprecateValue("flags", "NoEditAndContinue", 'Use editandcontinue "Off"` instead.',
	function(value)
		editandcontinue "Off"
	end,
	function(value)
		editandcontinue "On"
	end)


	-- 21 June 2016

	api.deprecateValue("flags", "Symbols", 'Use `symbols "On"` instead',
	function(value)
		symbols "On"
	end,
	function(value)
		symbols "Default"
	end)


	-- 31 January 2017

	api.deprecateValue("flags", "C++11", 'Use `cppdialect "C++11"` instead',
	function(value)
		cppdialect "C++11"
	end,
	function(value)
		cppdialect "Default"
	end)

	api.deprecateValue("flags", "C++14", 'Use `cppdialect "C++14"` instead',
	function(value)
		cppdialect "C++14"
	end,
	function(value)
		cppdialect "Default"
	end)

	api.deprecateValue("flags", "C90",   'Use `cdialect "gnu90"` instead',
	function(value)
		cdialect "gnu90"
	end,
	function(value)
		cdialect "Default"
	end)

	api.deprecateValue("flags", "C99",   'Use `cdialect "gnu99"` instead',
	function(value)
		cdialect "gnu99"
	end,
	function(value)
		cdialect "Default"
	end)

	api.deprecateValue("flags", "C11",   'Use `cdialect "gnu11"` instead',
	function(value)
		cdialect "gnu11"
	end,
	function(value)
		cdialect "Default"
	end)


	-- 13 April 2017

	api.deprecateValue("flags", "WinMain", 'Use `entrypoint "WinMainCRTStartup"` instead',
	function(value)
		entrypoint "WinMainCRTStartup"
	end,
	function(value)
		entrypoint "mainCRTStartup"
	end)

	-- 31 October 2017

	api.deprecateValue("flags", "StaticRuntime", 'Use `staticruntime "On"` instead',
	function(value)
		staticruntime "On"
	end,
	function(value)
		staticruntime "Default"
	end)

	-- 08 April 2018

	api.deprecateValue("flags", "NoFramePointer", 'Use `omitframepointer "On"` instead.',
	function(value)
		omitframepointer("On")
	end,
	function(value)
		omitframepointer("Default")
	end)

-----------------------------------------------------------------------------
--
-- Install Premake's default set of command line arguments.
--
-----------------------------------------------------------------------------

	newoption
	{
		trigger     = "cc",
		value       = "VALUE",
		description = "Choose a C/C++ compiler set",
		allowed = {
			{ "clang", "Clang (clang)" },
			{ "gcc", "GNU GCC (gcc/g++)" },
		}
	}

	newoption
	{
		trigger     = "dotnet",
		value       = "VALUE",
		description = "Choose a .NET compiler set",
		allowed = {
			{ "msnet",   "Microsoft .NET (csc)" },
			{ "mono",    "Novell Mono (mcs)"    },
			{ "pnet",    "Portable.NET (cscc)"  },
		}
	}

	newoption
	{
		trigger     = "fatal",
		description = "Treat warnings from project scripts as errors"
	}

    newoption
	{
		trigger     = "debugger",
		description = "Start MobDebug remote debugger. Works with ZeroBrane Studio"
	}

	newoption
	{
		trigger     = "file",
		value       = "FILE",
		description = "Read FILE as a Premake script; default is 'premake5.lua'"
	}

	newoption
	{
		trigger     = "help",
		description = "Display this information"
	}

	newoption
	{
		trigger     = "verbose",
		description = "Generate extra debug text output"
	}

	newoption
	{
		trigger = "interactive",
		description = "Interactive command prompt"
	}

	newoption
	{
		trigger     = "os",
		value       = "VALUE",
		description = "Generate files for a different operating system",
		allowed = {
			{ "aix",      "IBM AIX" },
			{ "bsd",      "OpenBSD, NetBSD, or FreeBSD" },
			{ "haiku",    "Haiku" },
			{ "hurd",     "GNU/Hurd" },
			{ "linux",    "Linux" },
			{ "macosx",   "Apple Mac OS X" },
			{ "solaris",  "Solaris" },
			{ "windows",  "Microsoft Windows" },
		}
	}

	newoption
	{
		trigger     = "scripts",
		value       = "PATH",
		description = "Search for additional scripts on the given path"
	}

	newoption
	{
		trigger     = "systemscript",
		value       = "FILE",
		description = "Override default system script (premake5-system.lua)"
	}

	newoption
	{
		trigger     = "version",
		description = "Display version information"
	}

	if http ~= nil then
		newoption {
			trigger = "insecure",
			description = "forfit SSH certification checks."
		}
	end


-----------------------------------------------------------------------------
--
-- Set up the global environment for the systems I know about. I would like
-- to see at least some if not all of this moved into add-ons in the future.
--
-----------------------------------------------------------------------------

	characterset "Default"
	clr "Off"
	editorintegration "Off"
	exceptionhandling "Default"
	rtti "Default"
	symbols "Default"
	nugetsource "https://api.nuget.org/v3/index.json"

	-- Setting a default language makes some validation easier later

	language "C++"

	-- Use Posix-style target naming by default, since it is the most common.

	filter { "kind:SharedLib" }
		targetprefix "lib"
		targetextension ".so"

	filter { "kind:StaticLib" }
		targetprefix "lib"
		targetextension ".a"

	-- Add variations for other Posix-like systems.

	filter { "system:MacOSX", "kind:WindowedApp" }
		targetextension ".app"

	filter { "system:MacOSX", "kind:SharedLib" }
		targetextension ".dylib"

	-- Windows and friends.

	filter { "system:Windows or language:C# or language:F#", "kind:ConsoleApp or WindowedApp" }
		targetextension ".exe"

	filter { "system:Xbox360", "kind:ConsoleApp or WindowedApp" }
		targetextension ".exe"

	filter { "system:Windows or Xbox360", "kind:SharedLib" }
		targetprefix ""
		targetextension ".dll"
		implibextension ".lib"

	filter { "system:Windows or Xbox360", "kind:StaticLib" }
		targetprefix ""
		targetextension ".lib"

	filter { "language:C# or language:F#", "kind:SharedLib" }
		targetprefix ""
		targetextension ".dll"
		implibextension ".dll"

	filter { "kind:SharedLib", "system:not Windows" }
		pic "On"

	filter { "system:macosx" }
		toolset "clang"

	filter {}<|MERGE_RESOLUTION|>--- conflicted
+++ resolved
@@ -1342,16 +1342,6 @@
 		kind = "boolean",
 	}
 
-<<<<<<< HEAD
-	api.register {
-		name = "omitframepointer",
-		scope = "config",
-		kind = "string",
-		allowed = {
-			"Default",
-			"On",
-			"Off"
-=======
 	p.api.register {
 		name = "structmemberalign",
 		scope = "config",
@@ -1362,7 +1352,17 @@
 			"4",
 			"8",
 			"16",
->>>>>>> 6c7c6c71
+		}
+	}
+
+	api.register {
+		name = "omitframepointer",
+		scope = "config",
+		kind = "string",
+		allowed = {
+			"Default",
+			"On",
+			"Off"
 		}
 	}
 
