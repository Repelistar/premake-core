--
-- vs2010_vcxproj.lua
-- Generate a Visual Studio 201x C/C++ project.
-- Copyright (c) 2009-2014 Jason Perkins and the Premake project
--

	premake.vstudio.vc2010 = {}

	local p = premake
	local vstudio = p.vstudio
	local project = p.project
	local config = p.config
	local fileconfig = p.fileconfig
	local tree = p.tree

	local m = p.vstudio.vc2010


---
-- Add namespace for element definition lists for premake.callArray()
---

	m.elements = {}


--
-- Generate a Visual Studio 201x C++ project, with support for the new platforms API.
--

	m.elements.project = function(prj)
		return {
			m.projectConfigurations,
			m.globals,
			m.importDefaultProps,
			m.configurationPropertiesGroup,
			m.importExtensionSettings,
			m.propertySheetGroup,
			m.userMacros,
			m.outputPropertiesGroup,
			m.itemDefinitionGroups,
			m.assemblyReferences,
			m.files,
			m.projectReferences,
			m.importExtensionTargets,
		}
	end

	function m.generate(prj)
		io.utf8()
        m.xmlDeclaration()
		m.project()
		p.callArray(m.elements.project, prj)
		p.out('</Project>')
	end



--
-- Output the XML declaration and opening <Project> tag.
--

	function m.project()
		local action = premake.action.current()
		p.push('<Project DefaultTargets="Build" ToolsVersion="%s" xmlns="http://schemas.microsoft.com/developer/msbuild/2003">',
			action.vstudio.toolsVersion)
	end


--
-- Write out the list of project configurations, which pairs build
-- configurations with architectures.
--

	function m.projectConfigurations(prj)

		-- build a list of all architectures used in this project
		local platforms = {}
		for cfg in project.eachconfig(prj) do
			local arch = vstudio.archFromConfig(cfg, true)
			if not table.contains(platforms, arch) then
				table.insert(platforms, arch)
			end
		end

		local configs = {}
		_p(1,'<ItemGroup Label="ProjectConfigurations">')
		for cfg in project.eachconfig(prj) do
			for _, arch in ipairs(platforms) do
				local prjcfg = vstudio.projectConfig(cfg, arch)
				if not configs[prjcfg] then
					configs[prjcfg] = prjcfg
					_x(2,'<ProjectConfiguration Include="%s">', vstudio.projectConfig(cfg, arch))
					_x(3,'<Configuration>%s</Configuration>', vstudio.projectPlatform(cfg))
					_p(3,'<Platform>%s</Platform>', arch)
					_p(2,'</ProjectConfiguration>')
				end
			end
		end
		_p(1,'</ItemGroup>')
	end


--
-- Write out the TargetFrameworkVersion property.
--

	function m.targetFramework(prj)
		local action = premake.action.current()
		local tools = string.format(' ToolsVersion="%s"', action.vstudio.toolsVersion)

		local framework = prj.framework or action.vstudio.targetFramework or "4.0"
		_p(2,'<TargetFrameworkVersion>v%s</TargetFrameworkVersion>', framework)
	end



--
-- Write out the Globals property group.
--

	m.elements.globals = function(prj)
		return {
			m.projectGuid,
			m.ignoreWarnDuplicateFilename,
			m.keyword,
			m.projectName,
		}
	end

	function m.globals(prj)
		m.propertyGroup(nil, "Globals")
		p.callArray(m.elements.globals, prj)
		_p(1,'</PropertyGroup>')
	end


--
-- Write out the configuration property group: what kind of binary it
-- produces, and some global settings.
--

	m.elements.configurationProperties = function(cfg)
		if cfg.kind == p.UTILITY then
			return {
				m.configurationType,
			}
		else
			return {
				m.configurationType,
				m.useDebugLibraries,
				m.useOfMfc,
				m.useOfAtl,
				m.clrSupport,
				m.characterSet,
				m.platformToolset,
				m.wholeProgramOptimization,
				m.nmakeOutDirs,
			}
		end
	end

	function m.configurationProperties(cfg)
		m.propertyGroup(cfg, "Configuration")
		p.callArray(m.elements.configurationProperties, cfg)
		_p(1,'</PropertyGroup>')
	end

	function m.configurationPropertiesGroup(prj)
		for cfg in project.eachconfig(prj) do
			m.configurationProperties(cfg)
		end
	end



--
-- Write the output property group, which includes the output and intermediate
-- directories, manifest, etc.
--

	m.elements.outputProperties = function(cfg)
		if cfg.kind == p.UTILITY then
			return {
				m.outDir,
				m.intDir,
				m.extensionsToDeleteOnClean,
			}
		else
			return {
				m.linkIncremental,
				m.ignoreImportLibrary,
				m.outDir,
				m.outputFile,
				m.intDir,
				m.targetName,
				m.targetExt,
				m.imageXexOutput,
				m.generateManifest,
				m.extensionsToDeleteOnClean,
				m.executablePath,
			}
		end
	end

	function m.outputProperties(cfg)
		if not vstudio.isMakefile(cfg) then
			m.propertyGroup(cfg)
			p.callArray(m.elements.outputProperties, cfg)
			_p(1,'</PropertyGroup>')
		end
	end

	function m.outputPropertiesGroup(prj)
		for cfg in project.eachconfig(prj) do
			m.outputProperties(cfg)
			m.nmakeProperties(cfg)
		end
	end



--
-- Write the NMake property group for Makefile projects, which includes the custom
-- build commands, output file location, etc.
--

	function m.nmakeProperties(cfg)
		if vstudio.isMakefile(cfg) then
			m.propertyGroup(cfg)
			m.nmakeOutput(cfg)
			m.nmakeCommandLine(cfg, cfg.buildcommands, "Build")
			m.nmakeCommandLine(cfg, cfg.rebuildcommands, "ReBuild")
			m.nmakeCommandLine(cfg, cfg.cleancommands, "Clean")
			_p(1,'</PropertyGroup>')
		end
	end


--
-- Write a configuration's item definition group, which contains all
-- of the per-configuration compile and link settings.
--

	m.elements.itemDefinitionGroup = function(cfg)
		if cfg.kind == p.UTILITY then
			return {
				m.ruleVars,
				m.buildEvents,
			}
		else
			return {
				m.clCompile,
				m.resourceCompile,
				m.linker,
				m.manifest,
				m.buildEvents,
				m.imageXex,
				m.deploy,
				m.ruleVars,
				m.buildLog,
			}
		end
	end

	function m.itemDefinitionGroup(cfg)
		if not vstudio.isMakefile(cfg) then
			p.push('<ItemDefinitionGroup %s>', m.condition(cfg))
			p.callArray(m.elements.itemDefinitionGroup, cfg)
			p.pop('</ItemDefinitionGroup>')

		else
			if cfg == project.getfirstconfig(cfg.project) then
				p.w('<ItemDefinitionGroup>')
				p.w('</ItemDefinitionGroup>')
			end
		end
	end

	function m.itemDefinitionGroups(prj)
		for cfg in project.eachconfig(prj) do
			m.itemDefinitionGroup(cfg)
		end
	end



--
-- Write the the <ClCompile> compiler settings block.
--

	m.elements.clCompile = function(cfg)
		return {
			m.precompiledHeader,
			m.warningLevel,
			m.treatWarningAsError,
			m.disableSpecificWarnings,
			m.treatSpecificWarningsAsErrors,
			m.basicRuntimeChecks,
			m.clCompilePreprocessorDefinitions,
			m.clCompileUndefinePreprocessorDefinitions,
			m.clCompileAdditionalIncludeDirectories,
			m.clCompileAdditionalUsingDirectories,
			m.forceIncludes,
			m.debugInformationFormat,
			m.programDataBaseFileName,
			m.optimization,
			m.functionLevelLinking,
			m.intrinsicFunctions,
			m.minimalRebuild,
			m.omitFramePointers,
			m.stringPooling,
			m.runtimeLibrary,
			m.omitDefaultLib,
			m.exceptionHandling,
			m.runtimeTypeInfo,
			m.bufferSecurityCheck,
			m.treatWChar_tAsBuiltInType,
			m.floatingPointModel,
			m.enableEnhancedInstructionSet,
			m.multiProcessorCompilation,
			m.additionalCompileOptions,
			m.compileAs,
		}
	end

	function m.clCompile(cfg)
		p.push('<ClCompile>')
		p.callArray(m.elements.clCompile, cfg)
		p.pop('</ClCompile>')
	end


--
-- Write out the resource compiler block.
--

	m.elements.resourceCompile = function(cfg)
		return {
			m.resourcePreprocessorDefinitions,
			m.resourceAdditionalIncludeDirectories,
			m.culture,
		}
	end

	function m.resourceCompile(cfg)
		if cfg.system ~= premake.XBOX360 and config.hasResourceFiles(cfg) then
			local contents = p.capture(function ()
				p.push()
				p.callArray(m.elements.resourceCompile, cfg)
				p.pop()
			end)

			if #contents > 0 then
				p.push('<ResourceCompile>')
				p.outln(contents)
				p.pop('</ResourceCompile>')
			end
		end
	end


--
-- Write out the linker tool block.
--

	m.elements.linker = function(cfg, explicit)
		return {
			m.link,
			m.lib,
			m.linkLibraryDependencies,
		}
	end

	function m.linker(cfg)
		local explicit = vstudio.needsExplicitLink(cfg)
		p.callArray(m.elements.linker, cfg, explicit)
	end



	m.elements.link = function(cfg, explicit)
		if cfg.kind == p.STATICLIB then
			return {
				m.subSystem,
				m.generateDebugInformation,
				m.optimizeReferences,
			}
		else
			return {
				m.subSystem,
				m.generateDebugInformation,
				m.optimizeReferences,
				m.additionalDependencies,
				m.additionalLibraryDirectories,
				m.importLibrary,
				m.entryPointSymbol,
				m.generateMapFile,
				m.moduleDefinitionFile,
				m.treatLinkerWarningAsErrors,
				m.additionalLinkOptions,
			}
		end
	end

	function m.link(cfg, explicit)
		local contents = p.capture(function ()
			p.push()
			p.callArray(m.elements.link, cfg, explicit)
			p.pop()
		end)
		if #contents > 0 then
			p.push('<Link>')
			p.outln(contents)
			p.pop('</Link>')
		end
	end



	m.elements.lib = function(cfg, explicit)
		if cfg.kind == p.STATICLIB then
			return {
				m.treatLinkerWarningAsErrors,
				m.additionalLinkOptions,
			}
		else
			return {
			}
		end
	end

	function m.lib(cfg, explicit)
		local contents = p.capture(function ()
			p.push()
			p.callArray(m.elements.lib, cfg, explicit)
			p.pop()
		end)
		if #contents > 0 then
			p.push('<Lib>')
			p.outln(contents)
			p.pop('</Lib>')
		end
	end



--
-- Write the manifest section.
--

	function m.manifest(cfg)
		-- no additional manifests in static lib
		if cfg.kind == premake.STATICLIB then
			return
		end

		-- get the manifests files
		local manifests = {}
		for _, fname in ipairs(cfg.files) do
			if path.getextension(fname) == ".manifest" then
				table.insert(manifests, project.getrelative(cfg.project, fname))
			end
		end

		-- when a project is not using manifest files, visual studio doesn't write the section.
		if #manifests == 0 then
			return
		end

		p.push('<Manifest>')
		m.element("AdditionalManifestFiles", nil, "%s %%(AdditionalManifestFiles)", table.concat(manifests, " "))
		p.pop('</Manifest>')
	end



---
-- Write out the pre- and post-build event settings.
---

	function m.buildEvents(cfg)
		local write = function (event)
			local name = event .. "Event"
			local field = event:lower()
			local steps = cfg[field .. "commands"]
			local msg = cfg[field .. "message"]

			if #steps > 0 then
				steps = os.translateCommands(steps, p.WINDOWS)
				_p(2,'<%s>', name)
				_x(3,'<Command>%s</Command>', table.implode(steps, "", "", "\r\n"))
				if msg then
					_x(3,'<Message>%s</Message>', msg)
				end
				_p(2,'</%s>', name)
			end
		end

		write("PreBuild")
		write("PreLink")
		write("PostBuild")
	end



---
-- Write out project-level custom rule variables.
---

	function m.ruleVars(cfg)
		for i = 1, #cfg.rules do
			local rule = p.global.getRule(cfg.rules[i])

			local contents = p.capture(function ()
				p.push()
				for prop in p.rule.eachProperty(rule) do
					local fld = p.rule.getPropertyField(rule, prop)
					local value = cfg[fld.name]
					if value ~= nil then
						if fld.kind == "path" then
							value = vstudio.path(cfg, value)
						else
							value = p.rule.getPropertyString(rule, prop, value)
						end
						if value ~= nil and #value > 0 then
							m.element(prop.name, nil, '%s', value)
						end
					end
				end
				p.pop()
			end)

			if #contents > 0 then
				p.push('<%s>', rule.name)
				p.outln(contents)
				p.pop('</%s>', rule.name)
			end
		end
	end



--
-- Reference any managed assemblies listed in the links()
--

	function m.assemblyReferences(prj)
		-- Visual Studio doesn't support per-config references; use
		-- whatever is contained in the first configuration
		local cfg = project.getfirstconfig(prj)

		local refs = config.getlinks(cfg, "system", "fullpath", "managed")
		 if #refs > 0 then
		 	_p(1,'<ItemGroup>')
		 	table.foreachi(refs, function(value)

				-- If the link contains a '/' then it is a relative path to
				-- a local assembly. Otherwise treat it as a system assembly.
				if value:find('/', 1, true) then
					_x(2,'<Reference Include="%s">', path.getbasename(value))
					_x(3,'<HintPath>%s</HintPath>', path.translate(value))
					_p(2,'</Reference>')
				else
					_x(2,'<Reference Include="%s" />', path.getbasename(value))
				end

		 	end)
		 	_p(1,'</ItemGroup>')
		 end
	end


---
-- Write out the list of source code files, and any associated configuration.
---

	m.elements.fileGroups = {
		"clInclude",
		"clCompile",
		"none",
		"resourceCompile",
		"customBuild",
		"customRule"
	}

	m.elements.files = function(prj, groups)
		local calls = {}
		for i, group in ipairs(m.elements.fileGroups) do
			calls[i] = m[group .. "Files"]
		end
		return calls
	end

	function m.files(prj)
		-- Categorize the source files in groups by build rule; each will
		-- be written to a separate item group by one of the handlers
		local groups = m.categorizeSources(prj)
		p.callArray(m.elements.files, prj, groups)
	end


	function m.clCompileFiles(prj, group)
		local files = group.ClCompile or {}
		if #files > 0  then
			p.push('<ItemGroup>')

			for _, file in ipairs(files) do
				local contents = p.capture(function ()
					p.push()
					for cfg in project.eachconfig(prj) do
						local fcfg = fileconfig.getconfig(file, cfg)
						m.excludedFromBuild(cfg, fcfg)
						if fcfg then
							local condition = m.condition(cfg)
							m.objectFileName(fcfg)
							m.clCompilePreprocessorDefinitions(fcfg, condition)
							m.clCompileUndefinePreprocessorDefinitions(fcfg, condition)
							m.optimization(fcfg, condition)
							m.forceIncludes(fcfg, condition)
							m.precompiledHeader(cfg, fcfg, condition)
							m.enableEnhancedInstructionSet(fcfg, condition)
							m.additionalCompileOptions(fcfg, condition)
							m.disableSpecificWarnings(fcfg, condition)
							m.treatSpecificWarningsAsErrors(fcfg, condition)
						end
					end
					p.pop()
				end)

				if #contents > 0 then
					p.push('<ClCompile Include=\"%s\">', path.translate(file.relpath))
					p.outln(contents)
					p.pop('</ClCompile>')
				else
					p.x('<ClCompile Include=\"%s\" />', path.translate(file.relpath))
				end

			end
			p.pop('</ItemGroup>')
		end
	end


	function m.clIncludeFiles(prj, groups)
		local files = groups.ClInclude or {}
		if #files > 0  then
			p.push('<ItemGroup>')
			for i, file in ipairs(files) do
				p.x('<ClInclude Include=\"%s\" />', path.translate(file.relpath))
			end
			p.pop('</ItemGroup>')
		end
	end


	function m.customBuildFiles(prj, groups)
		local files = groups.CustomBuild or {}
		if #files > 0  then
			p.push('<ItemGroup>')
			for _, file in ipairs(files) do
				p.push('<CustomBuild Include=\"%s\">', path.translate(file.relpath))
				p.w('<FileType>Document</FileType>')

				for cfg in project.eachconfig(prj) do
					local condition = m.condition(cfg)
					local filecfg = fileconfig.getconfig(file, cfg)
					if fileconfig.hasCustomBuildRule(filecfg) then
						m.excludedFromBuild(cfg, filecfg)

						local commands = os.translateCommands(filecfg.buildcommands, p.WINDOWS)
						commands = table.concat(commands,'\r\n')
						m.element("Command", condition, '%s', commands)

						local outputs = project.getrelative(prj, filecfg.buildoutputs)
						m.element("Outputs", condition, '%s', table.concat(outputs, ";"))

						if filecfg.buildmessage then
							m.element("Message", condition, '%s', filecfg.buildmessage)
						end

						if filecfg.buildinputs and #filecfg.buildinputs > 0 then
							local inputs = project.getrelative(prj, filecfg.buildinputs)
							m.element("AdditionalInputs", condition, '%s', table.concat(inputs, ";"))
						end
					end
				end

				p.pop('</CustomBuild>')
			end
			p.pop('</ItemGroup>')
		end
	end


	function m.customRuleFiles(prj, groups)
		for i = 1, #prj.rules do
			local rule = p.global.getRule(prj.rules[i])
			local files = groups[rule.name]
			if files and #files > 0 then
				p.push('<ItemGroup>')

				for _, file in ipairs(files) do
					local contents = p.capture(function()
						p.push()
						for prop in p.rule.eachProperty(rule) do
							local fld = p.rule.getPropertyField(rule, prop)

							for cfg in project.eachconfig(prj) do
								local fcfg = fileconfig.getconfig(file, cfg)
								if fcfg and fcfg[fld.name] then
									local value = p.rule.getPropertyString(rule, prop, fcfg[fld.name])
									if value and #value > 0 then
										m.element(prop.name, m.condition(cfg), '%s', value)
									end
								end
							end

						end
						p.pop()
					end)

					if #contents > 0 then
						p.push('<%s Include=\"%s\">', rule.name, path.translate(file.relpath))
						p.outln(contents)
						p.pop('</%s>', rule.name)
					else
						p.x('<%s Include=\"%s\" />', rule.name, path.translate(file.relpath))
					end
				end

				p.pop('</ItemGroup>')
			end
		end
	end



	function m.noneFiles(prj, groups)
		local files = groups.None or {}
		if #files > 0  then
			p.push('<ItemGroup>')
			for i, file in ipairs(files) do
				p.x('<None Include=\"%s\" />', path.translate(file.relpath))
			end
			p.pop('</ItemGroup>')
		end
	end


	function m.resourceCompileFiles(prj, groups)
		local files = groups.ResourceCompile or {}
		if #files > 0  then
			p.push('<ItemGroup>')
			for i, file in ipairs(files) do
				local contents = p.capture(function ()
					p.push()
					for cfg in project.eachconfig(prj) do
						local condition = m.condition(cfg)
						local filecfg = fileconfig.getconfig(file, cfg)
						if cfg.system == premake.WINDOWS then
							m.excludedFromBuild(cfg, filecfg)
						end
					end
					p.pop()
				end)

				if #contents > 0 then
					p.push('<ResourceCompile Include=\"%s\">', path.translate(file.relpath))
					p.outln(contents)
					p.pop('</ResourceCompile>')
				else
					p.x('<ResourceCompile Include=\"%s\" />', path.translate(file.relpath))
				end
			end
			p.pop('</ItemGroup>')
		end
	end


	function m.categorize(prj, file)
		-- If any configuration for this file uses a custom build step,
		-- that's the category to use
		for cfg in project.eachconfig(prj) do
			local fcfg = fileconfig.getconfig(file, cfg)
			if fileconfig.hasCustomBuildRule(fcfg) then
				return "CustomBuild"
			end
		end

		-- If there is a custom rule associated with it, use that
		local rule = p.global.getRuleForFile(file.name, prj.rules)
		if rule then
			return rule.name
		end

		-- Otherwise use the file extension to deduce a category
		if path.iscppfile(file.name) then
			return "ClCompile"
		elseif path.iscppheader(file.name) then
			return "ClInclude"
		elseif path.isresourcefile(file.name) then
			return "ResourceCompile"
		else
			return "None"
		end
	end


	function m.categorizeSources(prj)
		local groups = prj._vc2010_sources
		if groups then
			return groups
		end

		groups = {}
		prj._vc2010_sources = groups

		local tr = project.getsourcetree(prj)
		tree.traverse(tr, {
			onleaf = function(node)
				local cat = m.categorize(prj, node)
				groups[cat] = groups[cat] or {}
				table.insert(groups[cat], node)
			end
		})

		-- sort by relative-to path; otherwise VS will reorder the files
		for group, files in pairs(groups) do
			table.sort(files, function (a, b)
				return a.relpath < b.relpath
			end)
		end

		return groups
	end



--
-- Generate the list of project dependencies.
--

	m.elements.projectReferences = function(prj, ref)
		if prj.clr ~= p.OFF then
			return {
				m.referenceProject,
				m.referencePrivate,
				m.referenceOutputAssembly,
				m.referenceCopyLocalSatelliteAssemblies,
				m.referenceLinkLibraryDependencies,
				m.referenceUseLibraryDependences,
			}
		else
			return {
				m.referenceProject,
			}
		end
	end

	function m.projectReferences(prj)
		local refs = project.getdependencies(prj)
		if #refs > 0 then
			p.push('<ItemGroup>')
			for _, ref in ipairs(refs) do
				local relpath = vstudio.path(prj, vstudio.projectfile(ref))
				p.push('<ProjectReference Include=\"%s\">', relpath)
				p.callArray(m.elements.projectReferences, prj, ref)
				p.pop('</ProjectReference>')
			end
			p.pop('</ItemGroup>')
		end
	end



---------------------------------------------------------------------------
--
-- Handlers for individual project elements
--
---------------------------------------------------------------------------

	function m.additionalDependencies(cfg, explicit)
		local links

		-- check to see if this project uses an external toolset. If so, let the
		-- toolset define the format of the links
		local toolset = config.toolset(cfg)
		if toolset then
			links = toolset.getlinks(cfg, not explicit)
		else
			links = vstudio.getLinks(cfg, explicit)
		end

		if #links > 0 then
			links = path.translate(table.concat(links, ";"))
			p.x('<AdditionalDependencies>%s;%%(AdditionalDependencies)</AdditionalDependencies>', links)
		end
	end


	function m.additionalIncludeDirectories(cfg, includedirs)
		if #includedirs > 0 then
<<<<<<< HEAD
			local dirs = table.concat(vstudio.path(cfg, includedirs), ";")
			p.x('<AdditionalIncludeDirectories>%s;%%(AdditionalIncludeDirectories)</AdditionalIncludeDirectories>', dirs)
=======
			local dirs = project.getrelative(cfg.project, includedirs)
			dirs = table.filterempty(dirs)

			if #dirs > 0 then
				table.sort(dirs)
				p.x('<AdditionalIncludeDirectories>%s;%%(AdditionalIncludeDirectories)</AdditionalIncludeDirectories>', path.translate(table.concat(dirs, ";")))
			end
>>>>>>> 23bda444
		end
	end


	function m.additionalLibraryDirectories(cfg)
		if #cfg.libdirs > 0 then
			local dirs = table.concat(vstudio.path(cfg, cfg.libdirs), ";")
			_x(3,'<AdditionalLibraryDirectories>%s;%%(AdditionalLibraryDirectories)</AdditionalLibraryDirectories>', dirs)
		end
	end

	function m.additionalUsingDirectories(cfg)
		if #cfg.usingdirs > 0 then
			local dirs = table.concat(vstudio.path(cfg, cfg.usingdirs), ";")
			p.x('<AdditionalUsingDirectories>%s;%%(AdditionalUsingDirectories)</AdditionalUsingDirectories>', dirs)
		end
	end


	function m.additionalCompileOptions(cfg, condition)
		if #cfg.buildoptions > 0 then
			local opts = table.concat(cfg.buildoptions, " ")
			m.element("AdditionalOptions", condition, '%s %%(AdditionalOptions)', opts)
		end
	end


	function m.additionalLinkOptions(cfg)
		if #cfg.linkoptions > 0 then
			local opts = table.concat(cfg.linkoptions, " ")
			_x(3, '<AdditionalOptions>%s %%(AdditionalOptions)</AdditionalOptions>', opts)
		end
	end


	function m.basicRuntimeChecks(cfg)
		if cfg.flags.NoRuntimeChecks then
			p.w('<BasicRuntimeChecks>Default</BasicRuntimeChecks>')
		end
	end


	function m.buildLog(cfg)
		if cfg.buildlog and #cfg.buildlog > 0 then
			p.push('<BuildLog>')
			p.x('<Path>%s</Path>', vstudio.path(cfg, cfg.buildlog))
			p.pop('</BuildLog>')
		end
	end


	function m.characterSet(cfg)
		if not vstudio.isMakefile(cfg) then
			_p(2,'<CharacterSet>%s</CharacterSet>', iif(cfg.flags.Unicode, "Unicode", "MultiByte"))
		end
	end

	function m.wholeProgramOptimization(cfg)
		if cfg.flags.LinkTimeOptimization then
			_p(2,'<WholeProgramOptimization>true</WholeProgramOptimization>')
		end
	end

	function m.clCompileAdditionalIncludeDirectories(cfg)
		m.additionalIncludeDirectories(cfg, cfg.includedirs)
	end

	function m.clCompileAdditionalUsingDirectories(cfg)
		m.additionalUsingDirectories(cfg, cfg.usingdirs)
	end


	function m.clCompilePreprocessorDefinitions(cfg, condition)
		m.preprocessorDefinitions(cfg, cfg.defines, false, condition)
	end


	function m.clCompileUndefinePreprocessorDefinitions(cfg, condition)
		m.undefinePreprocessorDefinitions(cfg, cfg.undefines, false, condition)
	end


	function m.clrSupport(cfg)
		local value
		if cfg.clr == "On" or cfg.clr == "Unsafe" then
			value = "true"
		elseif cfg.clr ~= p.OFF then
			value = cfg.clr
		end
		if value then
			p.w('<CLRSupport>%s</CLRSupport>', value)
		end
	end


	function m.compileAs(cfg)
		if cfg.project.language == "C" then
			_p(3,'<CompileAs>CompileAsC</CompileAs>')
		end
	end


	function m.configurationType(cfg)
		local types = {
			SharedLib = "DynamicLibrary",
			StaticLib = "StaticLibrary",
			ConsoleApp = "Application",
			WindowedApp = "Application",
			Makefile = "Makefile",
			None = "Makefile",
			Utility = "Utility",
		}
		_p(2,'<ConfigurationType>%s</ConfigurationType>', types[cfg.kind])
	end


	function m.culture(cfg)
		local value = vstudio.cultureForLocale(cfg.locale)
		if value then
			p.w('<Culture>0x%04x</Culture>', value)
		end
	end


	function m.debugInformationFormat(cfg)
		local value
		if cfg.flags.Symbols then
			if cfg.debugformat == "c7" then
				value = "OldStyle"
			elseif cfg.architecture == "x86_64" or
				   cfg.clr ~= p.OFF or
				   config.isOptimizedBuild(cfg) or
				   not cfg.editandcontinue
			then
				value = "ProgramDatabase"
			else
				value = "EditAndContinue"
			end
		end
		if value then
			p.w('<DebugInformationFormat>%s</DebugInformationFormat>', value)
		end
	end


	function m.deploy(cfg)
		if cfg.system == premake.XBOX360 then
			_p(2,'<Deploy>')
			_p(3,'<DeploymentType>CopyToHardDrive</DeploymentType>')
			_p(3,'<DvdEmulationType>ZeroSeekTimes</DvdEmulationType>')
			_p(3,'<DeploymentFiles>$(RemoteRoot)=$(ImagePath);</DeploymentFiles>')
			_p(2,'</Deploy>')
		end
	end


	function m.enableEnhancedInstructionSet(cfg, condition)
		local v
		local x = cfg.vectorextensions
		if x == "AVX" and _ACTION > "vs2010" then
			v = "AdvancedVectorExtensions"
		elseif x == "AVX2" and _ACTION > "vs2012" then
			v = "AdvancedVectorExtensions2"
		elseif cfg.architecture ~= "x64" then
			if x == "SSE2" then
				v = "StreamingSIMDExtensions2"
			elseif x == "SSE" then
				v = "StreamingSIMDExtensions"
			end
		end
		if v then
			m.element('EnableEnhancedInstructionSet', condition, v)
		end
	end


	function m.entryPointSymbol(cfg)
		if (cfg.kind == premake.CONSOLEAPP or cfg.kind == premake.WINDOWEDAPP) and
		   not cfg.flags.WinMain and
		   cfg.clr == p.OFF and
		   cfg.system ~= premake.XBOX360
		then
			_p(3,'<EntryPointSymbol>mainCRTStartup</EntryPointSymbol>')
		end
	end


	function m.exceptionHandling(cfg)
		if cfg.flags.NoExceptions then
			p.w('<ExceptionHandling>false</ExceptionHandling>')
		elseif cfg.flags.SEH then
			p.w('<ExceptionHandling>Async</ExceptionHandling>')
		end
	end


	function m.excludedFromBuild(cfg, filecfg)
		if not filecfg or filecfg.flags.ExcludeFromBuild then
			m.element("ExcludedFromBuild", m.condition(cfg), "true")
		end
	end


	function m.extensionsToDeleteOnClean(cfg)
		if #cfg.cleanextensions > 0 then
			local value = table.implode(cfg.cleanextensions, "*", ";", "")
			m.element("ExtensionsToDeleteOnClean", nil, value .. "$(ExtensionsToDeleteOnClean)")
		end
	end


	function m.floatingPointModel(cfg)
		if cfg.floatingpoint then
			p.w('<FloatingPointModel>%s</FloatingPointModel>', cfg.floatingpoint)
		end
	end


	function m.forceIncludes(cfg, condition)
		if #cfg.forceincludes > 0 then
			local includes = vstudio.path(cfg, cfg.forceincludes)
			m.element("ForcedIncludeFiles", condition, table.concat(includes, ';'))
		end
		if #cfg.forceusings > 0 then
			local usings = vstudio.path(cfg, cfg.forceusings)
			m.element("ForcedUsingFiles", condition, table.concat(usings, ';'))
		end
	end


	function m.functionLevelLinking(cfg)
		if config.isOptimizedBuild(cfg) then
			p.w('<FunctionLevelLinking>true</FunctionLevelLinking>')
		end
	end


	function m.generateDebugInformation(cfg)
		_p(3,'<GenerateDebugInformation>%s</GenerateDebugInformation>', tostring(cfg.flags.Symbols ~= nil))
	end


	function m.generateManifest(cfg)
		if cfg.flags.NoManifest then
			_p(2,'<GenerateManifest>false</GenerateManifest>')
		end
	end


	function m.generateMapFile(cfg)
		if cfg.flags.Maps then
			_p(3,'<GenerateMapFile>true</GenerateMapFile>')
		end
	end


	function m.ignoreWarnDuplicateFilename(prj)
		-- VS 2013 warns on duplicate file names, even those files which are
		-- contained in different, mututally exclusive configurations. See:
		-- http://connect.microsoft.com/VisualStudio/feedback/details/797460/incorrect-warning-msb8027-reported-for-files-excluded-from-build
		-- Premake already adds unique object names to conflicting file names, so
		-- just go ahead and disable that warning.
		if _ACTION > "vs2012" then
			p.w('<IgnoreWarnCompileDuplicatedFilename>true</IgnoreWarnCompileDuplicatedFilename>')
		end
	end


	function m.ignoreImportLibrary(cfg)
		if cfg.kind == premake.SHAREDLIB and cfg.flags.NoImportLib then
			_p(2,'<IgnoreImportLibrary>true</IgnoreImportLibrary>');
		end
	end


	function m.imageXex(cfg)
		if cfg.system == premake.XBOX360 then
			_p(2,'<ImageXex>')
			if cfg.configfile then
				_p(3,'<ConfigurationFile>%s</ConfigurationFile>', cfg.configfile)
			else
				_p(3,'<ConfigurationFile>')
				_p(3,'</ConfigurationFile>')
			end
			_p(3,'<AdditionalSections>')
			_p(3,'</AdditionalSections>')
			_p(2,'</ImageXex>')
		end
	end


	function m.imageXexOutput(cfg)
		if cfg.system == premake.XBOX360 then
			_x(2,'<ImageXexOutput>$(OutDir)$(TargetName).xex</ImageXexOutput>')
		end
	end


	function m.importExtensionTargets(prj)
		p.w('<Import Project="$(VCTargetsPath)\\Microsoft.Cpp.targets" />')
		p.push('<ImportGroup Label="ExtensionTargets">')

		for i = 1, #prj.rules do
			local rule = p.global.getRule(prj.rules[i])
			local loc = vstudio.path(prj, p.filename(rule, ".targets"))
			p.x('<Import Project="%s" />', loc)
		end

		p.pop('</ImportGroup>')
	end



	function m.importDefaultProps(prj)
		_p(1,'<Import Project="$(VCTargetsPath)\\Microsoft.Cpp.Default.props" />')
	end



	function m.importExtensionSettings(prj)
		p.w('<Import Project="$(VCTargetsPath)\\Microsoft.Cpp.props" />')
		p.push('<ImportGroup Label="ExtensionSettings">')

		for i = 1, #prj.rules do
			local rule = p.global.getRule(prj.rules[i])
			local loc = vstudio.path(prj, p.filename(rule, ".props"))
			p.x('<Import Project="%s" />', loc)
		end

		p.pop('</ImportGroup>')
	end



	function m.importLibrary(cfg)
		if cfg.kind == premake.SHAREDLIB then
			_x(3,'<ImportLibrary>%s</ImportLibrary>', path.translate(cfg.linktarget.relpath))
		end
	end


	function m.intDir(cfg)
		local objdir = vstudio.path(cfg, cfg.objdir)
		_x(2,'<IntDir>%s\\</IntDir>', objdir)
	end


	function m.intrinsicFunctions(cfg)
		if config.isOptimizedBuild(cfg) then
			p.w('<IntrinsicFunctions>true</IntrinsicFunctions>')
		end
	end



	function m.keyword(prj)
		-- try to determine what kind of targets we're building here
		local isWin, isManaged, isMakefile
		for cfg in project.eachconfig(prj) do
			if cfg.system == premake.WINDOWS then
				isWin = true
			end
			if cfg.clr ~= p.OFF then
				isManaged = true
			end
			if vstudio.isMakefile(cfg) then
				isMakefile = true
			end
		end

		if isWin then
			if isMakefile then
				_p(2,'<Keyword>MakeFileProj</Keyword>')
			else
				if isManaged then
					m.targetFramework(prj)
					_p(2,'<Keyword>ManagedCProj</Keyword>')
				else
					_p(2,'<Keyword>Win32Proj</Keyword>')
				end
				_p(2,'<RootNamespace>%s</RootNamespace>', prj.name)
			end
		end
	end



	function m.linkIncremental(cfg)
		if cfg.kind ~= premake.STATICLIB then
			_p(2,'<LinkIncremental>%s</LinkIncremental>', tostring(config.canLinkIncremental(cfg)))
		end
	end


	function m.linkLibraryDependencies(cfg, explicit)
		-- Left to its own devices, VS will happily link against a project dependency
		-- that has been excluded from the build. As a workaround, disable dependency
		-- linking and list all siblings explicitly
		if explicit then
			_p(2,'<ProjectReference>')
			_p(3,'<LinkLibraryDependencies>false</LinkLibraryDependencies>')
			_p(2,'</ProjectReference>')
		end
	end


	function m.minimalRebuild(cfg)
		if config.isOptimizedBuild(cfg) or
		   cfg.flags.NoMinimalRebuild or
		   cfg.flags.MultiProcessorCompile or
		   cfg.debugformat == premake.C7
		then
			p.w('<MinimalRebuild>false</MinimalRebuild>')
		end
	end


	function m.moduleDefinitionFile(cfg)
		local df = config.findfile(cfg, ".def")
		if df then
			_p(3,'<ModuleDefinitionFile>%s</ModuleDefinitionFile>', df)
		end
	end


	function m.multiProcessorCompilation(cfg)
		if cfg.flags.MultiProcessorCompile then
			p.w('<MultiProcessorCompilation>true</MultiProcessorCompilation>')
		end
	end


	function m.nmakeCommandLine(cfg, commands, phase)
		if #commands > 0 then
			commands = os.translateCommands(commands, p.WINDOWS)
			commands = table.concat(premake.esc(commands), p.eol())
			_p(2, '<NMake%sCommandLine>%s</NMake%sCommandLine>', phase, commands, phase)
		end
	end


	function m.nmakeOutDirs(cfg)
		if vstudio.isMakefile(cfg) then
			m.outDir(cfg)
			m.intDir(cfg)
		end
	end

	function m.nmakeOutput(cfg)
		_p(2,'<NMakeOutput>$(OutDir)%s</NMakeOutput>', cfg.buildtarget.name)
	end



	function m.objectFileName(fcfg)
		if fcfg.objname ~= fcfg.basename then
			p.w('<ObjectFileName %s>$(IntDir)\\%s.obj</ObjectFileName>', m.condition(fcfg.config), fcfg.objname)
		end
	end



	function m.omitDefaultLib(cfg)
		if cfg.flags.OmitDefaultLibrary then
			p.w('<OmitDefaultLibName>true</OmitDefaultLibName>')
		end
	end



	function m.omitFramePointers(cfg)
		if cfg.flags.NoFramePointer then
			p.w('<OmitFramePointers>true</OmitFramePointers>')
		end
	end


	function m.optimizeReferences(cfg)
		if config.isOptimizedBuild(cfg) then
			_p(3,'<EnableCOMDATFolding>true</EnableCOMDATFolding>')
			_p(3,'<OptimizeReferences>true</OptimizeReferences>')
		end
	end


	function m.optimization(cfg, condition)
		local map = { Off="Disabled", On="Full", Debug="Disabled", Full="Full", Size="MinSpace", Speed="MaxSpeed" }
		local value = map[cfg.optimize]
		if value or not condition then
			m.element('Optimization', condition, value or "Disabled")
		end
	end


	function m.outDir(cfg)
		local outdir = vstudio.path(cfg, cfg.buildtarget.directory)
		_x(2,'<OutDir>%s\\</OutDir>', outdir)
	end


	function m.outputFile(cfg)
		if cfg.system == premake.XBOX360 then
			_p(2,'<OutputFile>$(OutDir)%s</OutputFile>', cfg.buildtarget.name)
		end
	end


	function m.executablePath(cfg)
		local dirs = project.getrelative(cfg.project, cfg.bindirs)
		dirs = table.filterempty(dirs)

		if #dirs > 0 then
			_x(2,'<ExecutablePath>%s;$(ExecutablePath)</ExecutablePath>', path.translate(table.concat(dirs, ";")))
		end
	end


	function m.platformToolset(cfg)
		local tool, version = p.config.toolset(cfg)
		if version then
			version = "v" .. version
		else
			local action = premake.action.current()
			version = action.vstudio.platformToolset
		end
		if version then
			-- should only be written if there is a C/C++ file in the config
			for i = 1, #cfg.files do
				if path.iscppfile(cfg.files[i]) then
					p.w('<PlatformToolset>%s</PlatformToolset>', version)
					break
				end
			end
		end
	end


	function m.precompiledHeader(cfg, filecfg, condition)
		if filecfg then
			if cfg.pchsource == filecfg.abspath and not cfg.flags.NoPCH then
				m.element('PrecompiledHeader', condition, 'Create')
			elseif filecfg.flags.NoPCH then
				m.element('PrecompiledHeader', condition, 'NotUsing')
			end
		else
			if not cfg.flags.NoPCH and cfg.pchheader then
				p.w('<PrecompiledHeader>Use</PrecompiledHeader>')
				p.x('<PrecompiledHeaderFile>%s</PrecompiledHeaderFile>', cfg.pchheader)
			else
				p.w('<PrecompiledHeader>NotUsing</PrecompiledHeader>')
			end
		end
	end


	function m.preprocessorDefinitions(cfg, defines, escapeQuotes, condition)
		if #defines > 0 then
			defines = table.concat(defines, ";")
			if escapeQuotes then
				defines = defines:gsub('"', '\\"')
			end
			defines = premake.esc(defines) .. ";%%(PreprocessorDefinitions)"
			m.element('PreprocessorDefinitions', condition, defines)
		end
	end


	function m.undefinePreprocessorDefinitions(cfg, undefines, escapeQuotes, condition)
		if #undefines > 0 then
			undefines = table.concat(undefines, ";")
			if escapeQuotes then
				undefines = undefines:gsub('"', '\\"')
			end
			undefines = premake.esc(undefines) .. ";%%(UndefinePreprocessorDefinitions)"
			m.element('UndefinePreprocessorDefinitions', condition, undefines)
		end
	end


	function m.programDataBaseFileName(cfg)
		-- just a placeholder for overriding; will use the default VS name
	end


	function m.projectGuid(prj)
		_p(2,'<ProjectGuid>{%s}</ProjectGuid>', prj.uuid)
	end


	function m.projectName(prj)
		if prj.name ~= prj.filename then
			_x(2,'<ProjectName>%s</ProjectName>', prj.name)
		end
	end


	function m.propertyGroup(cfg, label)
		local cond
		if cfg then
			cond = string.format(' %s', m.condition(cfg))
		end

		if label then
			label = string.format(' Label="%s"', label)
		end

		_p(1,'<PropertyGroup%s%s>', cond or "", label or "")
	end



	function m.propertySheets(cfg)
		_p(1,'<ImportGroup Label="PropertySheets" %s>', m.condition(cfg))
		_p(2,'<Import Project="$(UserRootDir)\\Microsoft.Cpp.$(Platform).user.props" Condition="exists(\'$(UserRootDir)\\Microsoft.Cpp.$(Platform).user.props\')" Label="LocalAppDataPlatform" />')
		_p(1,'</ImportGroup>')
	end


	function m.propertySheetGroup(prj)
		for cfg in project.eachconfig(prj) do
			m.propertySheets(cfg)
		end
	end


	function m.referenceCopyLocalSatelliteAssemblies(prj, ref)
		p.w('<CopyLocalSatelliteAssemblies>false</CopyLocalSatelliteAssemblies>')
	end


	function m.referenceLinkLibraryDependencies(prj, ref)
		p.w('<LinkLibraryDependencies>true</LinkLibraryDependencies>')
	end


	function m.referenceOutputAssembly(prj, ref)
		p.w('<ReferenceOutputAssembly>true</ReferenceOutputAssembly>')
	end


	function m.referencePrivate(prj, ref)
		p.w('<Private>true</Private>')
	end


	function m.referenceProject(prj, ref)
		p.w('<Project>{%s}</Project>', ref.uuid)
	end


	function m.referenceUseLibraryDependences(prj, ref)
		p.w('<UseLibraryDependencyInputs>false</UseLibraryDependencyInputs>')
	end


	function m.resourceAdditionalIncludeDirectories(cfg)
		m.additionalIncludeDirectories(cfg, table.join(cfg.includedirs, cfg.resincludedirs))
	end


	function m.resourcePreprocessorDefinitions(cfg)
		m.preprocessorDefinitions(cfg, table.join(cfg.defines, cfg.resdefines), true)
	end


	function m.runtimeLibrary(cfg)
		local runtimes = {
			StaticDebug = "MultiThreadedDebug",
			StaticRelease = "MultiThreaded",
		}
		local runtime = runtimes[config.getruntime(cfg)]
		if runtime then
			p.w('<RuntimeLibrary>%s</RuntimeLibrary>', runtime)
		end
	end



	function m.runtimeTypeInfo(cfg)
		if cfg.flags.NoRTTI and cfg.clr == p.OFF then
			_p(3,'<RuntimeTypeInfo>false</RuntimeTypeInfo>')
		end
	end

	function m.bufferSecurityCheck(cfg)
		if cfg.flags.NoBufferSecurityCheck then
			p.w('<BufferSecurityCheck>false</BufferSecurityCheck>')
		end
	end

	function m.stringPooling(cfg)
		if config.isOptimizedBuild(cfg) then
			p.w('<StringPooling>true</StringPooling>')
		end
	end


	function m.subSystem(cfg)
		if cfg.system ~= premake.XBOX360 then
			local subsystem = iif(cfg.kind == premake.CONSOLEAPP, "Console", "Windows")
			_p(3,'<SubSystem>%s</SubSystem>', subsystem)
		end
	end


	function m.targetExt(cfg)
		local ext = cfg.buildtarget.extension
		if ext ~= "" then
			_x(2,'<TargetExt>%s</TargetExt>', ext)
		else
			_p(2,'<TargetExt>')
			_p(2,'</TargetExt>')
		end
	end


	function m.targetName(cfg)
		_x(2,'<TargetName>%s%s</TargetName>', cfg.buildtarget.prefix, cfg.buildtarget.basename)
	end


	function m.treatLinkerWarningAsErrors(cfg)
		if cfg.flags.FatalLinkWarnings then
			local el = iif(cfg.kind == premake.STATICLIB, "Lib", "Linker")
			_p(3,'<Treat%sWarningAsErrors>true</Treat%sWarningAsErrors>', el, el)
		end
	end


	function m.treatWChar_tAsBuiltInType(cfg)
		local map = { On = "true", Off = "false" }
		local value = map[cfg.nativewchar]
		if value then
			p.w('<TreatWChar_tAsBuiltInType>%s</TreatWChar_tAsBuiltInType>', value)
		end
	end


	function m.treatWarningAsError(cfg)
		if cfg.flags.FatalCompileWarnings and cfg.warnings ~= p.OFF then
			p.w('<TreatWarningAsError>true</TreatWarningAsError>')
		end
	end


	function m.disableSpecificWarnings(cfg, condition)
		if #cfg.disablewarnings > 0 then
			local warnings = table.concat(cfg.disablewarnings, ";")
			warnings = premake.esc(warnings) .. ";%%(DisableSpecificWarnings)"
			m.element('DisableSpecificWarnings', condition, warnings)
		end
	end


	function m.treatSpecificWarningsAsErrors(cfg, condition)
		if #cfg.fatalwarnings > 0 then
			local fatal = table.concat(cfg.fatalwarnings, ";")
			fatal = premake.esc(fatal) .. ";%%(TreatSpecificWarningsAsErrors)"
			m.element('TreatSpecificWarningsAsErrors', condition, fatal)
		end
	end


	function m.useDebugLibraries(cfg)
		local runtime = config.getruntime(cfg)
		_p(2,'<UseDebugLibraries>%s</UseDebugLibraries>', tostring(runtime:endswith("Debug")))
	end


	function m.useOfMfc(cfg)
		if cfg.flags.MFC then
			_p(2,'<UseOfMfc>%s</UseOfMfc>', iif(cfg.flags.StaticRuntime, "Static", "Dynamic"))
		end
	end

	function m.useOfAtl(cfg)
		if cfg.atl then
			_p(2,'<UseOfATL>%s</UseOfATL>', cfg.atl)
		end
	end



	function m.userMacros(cfg)
		_p(1,'<PropertyGroup Label="UserMacros" />')
	end



	function m.warningLevel(cfg)
		local map = { Off = "TurnOffAllWarnings", Extra = "Level4" }
		m.element("WarningLevel", nil, "%s", map[cfg.warnings] or "Level3")
	end



	function m.xmlDeclaration()
		p.xmlUtf8()
	end



---------------------------------------------------------------------------
--
-- Support functions
--
---------------------------------------------------------------------------

--
-- Format and return a Visual Studio Condition attribute.
--

	function m.condition(cfg)
		return string.format('Condition="\'$(Configuration)|$(Platform)\'==\'%s\'"', premake.esc(vstudio.projectConfig(cfg)))
	end


--
-- Output an individual project XML element, with an optional configuration
-- condition.
--
-- @param depth
--    How much to indent the element.
-- @param name
--    The element name.
-- @param condition
--    An optional configuration condition, formatted with vc2010.condition().
-- @param value
--    The element value, which may contain printf formatting tokens.
-- @param ...
--    Optional additional arguments to satisfy any tokens in the value.
--

	function m.element(name, condition, value, ...)
		if select('#',...) == 0 then
			value = premake.esc(value)
		end

		local format
		if condition then
			format = string.format('<%s %s>%s</%s>', name, condition, value, name)
		else
			format = string.format('<%s>%s</%s>', name, value, name)
		end

		p.x(format, ...)
	end<|MERGE_RESOLUTION|>--- conflicted
+++ resolved
@@ -900,10 +900,6 @@
 
 	function m.additionalIncludeDirectories(cfg, includedirs)
 		if #includedirs > 0 then
-<<<<<<< HEAD
-			local dirs = table.concat(vstudio.path(cfg, includedirs), ";")
-			p.x('<AdditionalIncludeDirectories>%s;%%(AdditionalIncludeDirectories)</AdditionalIncludeDirectories>', dirs)
-=======
 			local dirs = project.getrelative(cfg.project, includedirs)
 			dirs = table.filterempty(dirs)
 
@@ -911,7 +907,6 @@
 				table.sort(dirs)
 				p.x('<AdditionalIncludeDirectories>%s;%%(AdditionalIncludeDirectories)</AdditionalIncludeDirectories>', path.translate(table.concat(dirs, ";")))
 			end
->>>>>>> 23bda444
 		end
 	end
 
