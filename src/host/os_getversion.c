--- conflicted
+++ resolved
@@ -26,7 +26,7 @@
 	lua_pushstring(L, "majorversion");
 	lua_pushnumber(L, info.majorversion);
 	lua_settable(L, -3);
-	
+
 	lua_pushstring(L, "minorversion");
 	lua_pushnumber(L, info.minorversion);
 	lua_settable(L, -3);
@@ -58,12 +58,8 @@
 {
 	typedef void (WINAPI *GetNativeSystemInfoSig)(LPSYSTEM_INFO);
 	GetNativeSystemInfoSig nativeSystemInfo = (GetNativeSystemInfoSig)
-<<<<<<< HEAD
-			GetProcAddress(GetModuleHandle(TEXT("kernel32")), "GetNativeSystemInfo");
-=======
 	GetProcAddress(GetModuleHandle(TEXT("kernel32")), "GetNativeSystemInfo");
->>>>>>> efba137c
-	
+
 	SYSTEM_INFO systemInfo = {{0}};
 	if ( nativeSystemInfo ) nativeSystemInfo(&systemInfo);
 	else GetSystemInfo(&systemInfo);
@@ -73,18 +69,14 @@
 void getversion(struct OsVersionInfo* info)
 {
 	OSVERSIONINFOEX versionInfo = {0};
-<<<<<<< HEAD
 
-=======
-	
->>>>>>> efba137c
 	versionInfo.dwOSVersionInfoSize = sizeof(OSVERSIONINFOEX);
 	GetVersionEx((OSVERSIONINFO*)&versionInfo);
 
 	info->majorversion = versionInfo.dwMajorVersion;
 	info->minorversion = versionInfo.dwMinorVersion;
 	info->revision = versionInfo.wServicePackMajor;
-	
+
 	if (versionInfo.dwMajorVersion == 5 && versionInfo.dwMinorVersion == 0)
 	{
 		info->description = "Windows 2000";
@@ -131,7 +123,7 @@
 		{
 			info->description = "Windows Server 2008 R2";
 		}
-		else 
+		else
 		{
 			info->description = "Windows 7";
 		}
@@ -149,11 +141,11 @@
 #include <CoreServices/CoreServices.h>
 
 void getversion(struct OsVersionInfo* info)
-{	
+{
 	Gestalt(gestaltSystemVersionMajor, &info->majorversion);
 	Gestalt(gestaltSystemVersionMinor, &info->minorversion);
-	Gestalt(gestaltSystemVersionBugFix, &info->revision);	
-	
+	Gestalt(gestaltSystemVersionBugFix, &info->revision);
+
 	info->description = "Mac OS X";
 	if (info->majorversion == 10)
 	{
