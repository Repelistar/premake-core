--- conflicted
+++ resolved
@@ -62,11 +62,8 @@
 		isaextensions = gcc.shared.isaextensions,
 		warnings = gcc.shared.warnings,
 		symbols = gcc.shared.symbols,
-<<<<<<< HEAD
+		unsignedchar = gcc.shared.unsignedchar,
 		omitframepointer = gcc.shared.omitframepointer
-=======
-		unsignedchar = gcc.shared.unsignedchar
->>>>>>> dc641e5c
 	}
 
 	clang.cflags = table.merge(gcc.cflags, {
